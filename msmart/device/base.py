import logging
import time
from abc import ABC, abstractmethod
from typing import List, Union

<<<<<<< HEAD
from msmart.lan import LAN, AuthenticationError, ProtocolError
from msmart.types import Key, Token
=======
from msmart.lan import lan
from msmart.packet_builder import packet_builder
>>>>>>> 95c8d7dc

_LOGGER = logging.getLogger(__name__)


class device(ABC):

    def __init__(self, *, ip: str, port: int, id: int, **kwargs):
        self._ip = ip
        self._port = port

        self._id = id
        self._sn = kwargs.get("sn", None)
        self._name = kwargs.get("name", None)
        self._type = kwargs.get("type", None)

        self._lan = LAN(ip, port, id)
        self._support = False
        self._online = False

    @abstractmethod
    async def refresh(self):
        raise NotImplementedError()

    @abstractmethod
    async def apply(self):
        raise NotImplementedError()

    async def authenticate(self, token: Token, key: Key) -> bool:
        """Authenticate with a V3 device."""
        try:
            await self._lan.authenticate(token, key)
            return True
        except (AuthenticationError, TimeoutError) as e:
            _LOGGER.error("Authentication failed. Error: %s", e)
            return False

    async def send_command(self, command: bytes) -> List[object]:
        """Send a command to the device and return any responses."""

        data = command.pack()
        _LOGGER.debug("Sending command to %s:%d: %s.",
                      self.ip, self.port, data.hex())

        start = time.time()
        responses = None
        try:
            responses = await self._lan.send(data)
        except (ProtocolError, TimeoutError) as e:
            _LOGGER.error("Network error: %s", e)
        finally:
            response_time = round(time.time() - start, 2)

        if responses is None:
            _LOGGER.warning("No response from %s:%d in %f seconds. ",
                            self.ip, self.port, response_time)
            return None

        _LOGGER.debug("Response from %s:%d in %f seconds.",
                      self.ip, self.port, response_time)

        return responses

    @property
    def ip(self) -> str:
        return self._ip

    @property
    def port(self) -> int:
        return self._port

    @property
    def id(self) -> int:
        return self._id

    @property
    def type(self) -> Union[str, None]:
        return self._type

    @property
    def name(self) -> Union[str, None]:
        return self._name

    @property
    def sn(self) -> Union[str, None]:
        return self._sn

    @property
    def online(self) -> bool:
        return self._online

    def __str__(self) -> str:
        return f"{self.ip}:{self.port} Type: {self.type} ID: {self.id}"<|MERGE_RESOLUTION|>--- conflicted
+++ resolved
@@ -3,13 +3,8 @@
 from abc import ABC, abstractmethod
 from typing import List, Union
 
-<<<<<<< HEAD
 from msmart.lan import LAN, AuthenticationError, ProtocolError
 from msmart.types import Key, Token
-=======
-from msmart.lan import lan
-from msmart.packet_builder import packet_builder
->>>>>>> 95c8d7dc
 
 _LOGGER = logging.getLogger(__name__)
 
