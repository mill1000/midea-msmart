--- conflicted
+++ resolved
@@ -83,25 +83,19 @@
         self._eco_mode = False
         self._turbo_mode = False
         self._fahrenheit_unit = False  # Display temperature in Fahrenheit
-<<<<<<< HEAD
         self._display_on = False
         self._filter_alert = False
-=======
         self._freeze_protection_mode = False
->>>>>>> 12f9cc78
 
         # Support all known modes initially
         self._supported_op_modes = air_conditioning.operational_mode_enum.list()
         self._supported_swing_modes = air_conditioning.swing_mode_enum.list()
         self._supports_eco = True
         self._supports_turbo = True
-<<<<<<< HEAD
         self._supports_display_control = True
         self._min_target_temperature = 16
         self._max_target_temperature = 30
-=======
         self._supports_freeze_protection_mode = True
->>>>>>> 12f9cc78
 
         self._on_timer = None
         self._off_timer = None
@@ -131,11 +125,7 @@
         cmd = get_state_command(self.type)
         self._send_cmd(cmd)
 
-<<<<<<< HEAD
     def _send_cmd(self, cmd, ignore_response=False):
-=======
-    def _send_cmd(self, cmd):
->>>>>>> 12f9cc78
         responses = self.send_cmd(cmd)
 
         # Ignore responses if requested
@@ -194,12 +184,8 @@
             cmd.eco_mode = self._eco_mode
             cmd.turbo_mode = self._turbo_mode
             cmd.fahrenheit = self._fahrenheit_unit
-<<<<<<< HEAD
+            cmd.freeze_protection_mode = self._freeze_protection_mode
             self._send_cmd(cmd, self._defer_update)
-=======
-            cmd.freeze_protection_mode = self._freeze_protection_mode
-            self._send_cmd(cmd)
->>>>>>> 12f9cc78
         finally:
             self._updating = False
             self._defer_update = False
@@ -220,6 +206,7 @@
         self._eco_mode = res.eco_mode
         self._turbo_mode = res.turbo_mode
         self._freeze_protection_mode = res.freeze_protection_mode
+        self._fahrenheit_unit = res.fahrenheit
 
         if res.indoor_temperature != 0xff:
             self._indoor_temperature = res.indoor_temperature
@@ -261,14 +248,11 @@
 
         self._supports_eco = res.eco_mode
         self._supports_turbo = res.turbo_mode
-<<<<<<< HEAD
         self._supports_display_control = res.display_control
 
         self._min_target_temperature = res.min_temperature
         self._max_target_temperature = res.max_temperature
-=======
         self._supports_freeze_protection_mode = res.freeze_protection_mode
->>>>>>> 12f9cc78
 
     @property
     def prompt_tone(self):
@@ -361,14 +345,14 @@
         self._fahrenheit_unit = enabled
 
     @property
-<<<<<<< HEAD
     def display_on(self):
         return self._display_on
 
     @property
     def filter_alert(self):
         return self._filter_alert
-=======
+
+    @property
     def supports_freeze_protection_mode(self):
         return self._supports_freeze_protection_mode
 
@@ -381,7 +365,6 @@
         if self._updating:
             self._defer_update = True
         self._freeze_protection_mode = enabled
->>>>>>> 12f9cc78
 
     @property
     def indoor_temperature(self):
