<<<<<<< HEAD

import logging
from enum import IntEnum

from msmart.const import DeviceId
=======
import logging
from enum import IntEnum

>>>>>>> 95c8d7dc
from msmart.device.base import device

from .command import (InvalidResponseException, ResponseId,
                      capabilities_response, get_capabilities_command,
                      get_state_command)
from .command import response as base_response
from .command import set_state_command, state_response, toggle_display_command

_LOGGER = logging.getLogger(__name__)


class IntEnumHelper(IntEnum):
    @staticmethod
    def names(enum):
        return list(map(lambda c: c.name, enum))

    @staticmethod
    def get(enum_class, value, default=None):
        try:
            return enum_class(value)
        except ValueError:
            _LOGGER.debug("Unknown %s: %d", enum_class, value)
            return default


class air_conditioning(device):

    class fan_speed_enum(IntEnumHelper):
        Auto = 102
        Full = 100
        High = 80
        Medium = 60
        Low = 40
        Silent = 20

        @staticmethod
        def list():
            return IntEnumHelper.names(__class__)

        @staticmethod
        def get(value):
            return IntEnumHelper.get(__class__, value, air_conditioning.fan_speed_enum.Auto)

    class operational_mode_enum(IntEnumHelper):
        auto = 1
        cool = 2
        dry = 3
        heat = 4
        fan_only = 5

        @staticmethod
        def list():
            return IntEnumHelper.names(__class__)

        @staticmethod
        def get(value):
            return IntEnumHelper.get(__class__, value, air_conditioning.operational_mode_enum.fan_only)

    class swing_mode_enum(IntEnumHelper):
        Off = 0x0
        Vertical = 0xC
        Horizontal = 0x3
        Both = 0xF

        @staticmethod
        def list():
            return IntEnumHelper.names(__class__)

        @staticmethod
        def get(value):
            return IntEnumHelper.get(__class__, value, air_conditioning.swing_mode_enum.Off)

    def __init__(self, ip: str, id: int,  port: int, **kwargs):
        # Ensure type is set
        kwargs["type"] = DeviceId.AIR_CONDITIONER.value

        super().__init__(ip=ip, port=port, id=id, **kwargs)

        self._updating = False
        self._keep_last_known_online_state = False
        self._defer_update = False

        self._prompt_tone = False
        self._power_state = False
        self._target_temperature = 17.0
        self._operational_mode = air_conditioning.operational_mode_enum.auto
        self._fan_speed = air_conditioning.fan_speed_enum.Auto
        self._swing_mode = air_conditioning.swing_mode_enum.Off
        self._eco_mode = False
        self._turbo_mode = False
        self._freeze_protection_mode = False
        self._sleep_mode = False
        self._fahrenheit_unit = False  # Display temperature in Fahrenheit
        self._display_on = False
        self._filter_alert = False

        # Support all known modes initially
        self._supported_op_modes = air_conditioning.operational_mode_enum.list()
        self._supported_swing_modes = air_conditioning.swing_mode_enum.list()
        self._supports_eco = True
        self._supports_turbo = True
        self._supports_freeze_protection_mode = True
        self._supports_display_control = True
        self._min_target_temperature = 16
        self._max_target_temperature = 30

        self._on_timer = None
        self._off_timer = None
        self._indoor_temperature = None
        self._outdoor_temperature = None

    def __str__(self):
        return str(self.__dict__)

    async def get_capabilities(self):
        cmd = get_capabilities_command(self.type)
        await self.send_command(cmd)

    async def toggle_display(self):
        if not self._supports_display_control:
            _LOGGER.warning("Device is not capable of display control.")

        cmd = toggle_display_command(self.type)
        await self.send_command(cmd, True)

        # Force a refresh to get the updated display state
        await self.refresh()

    async def refresh(self):
        cmd = get_state_command(self.type)
        await self.send_command(cmd)

    async def send_command(self, cmd, ignore_response=False):
        responses = await super().send_command(cmd)

        # Ignore responses if requested, or nonexistent
        if ignore_response or responses is None:
            return

        for response in responses:
            self.process_response(response)

    def process_response(self, data):
        if data:
            self._online = True

            # Construct response from data
            try:
                response = base_response.construct(data)
            except InvalidResponseException as e:
                _LOGGER.error(e)
                return

            self._support = True

            if response.id == ResponseId.State:
                self.update(response)
            elif response.id == ResponseId.Capabilities:
                self.update_capabilities(response)
            else:
                _LOGGER.debug("Ignored unknown response from %s:%d: %s",
                              self.ip, self.port, response.payload.hex())
        elif not self._keep_last_known_online_state:
            self._online = False

    async def apply(self):
        self._updating = True
        try:
            # Warn if trying to apply unsupported modes
            if self._operational_mode not in self._supported_op_modes:
                _LOGGER.warning(
                    "Device is not capable of operational mode %s.", self._operational_mode)

            if self._swing_mode not in self._supported_swing_modes:
                _LOGGER.warning(
                    "Device is not capable of swing mode %s.", self._swing_mode)

            if self._turbo_mode and not self._supports_turbo:
                _LOGGER.warning("Device is not capable of turbo mode.")

            if self._eco_mode and not self._supports_eco:
                _LOGGER.warning("Device is not capable of eco mode.")

            if self._freeze_protection_mode and not self._supports_freeze_protection_mode:
                _LOGGER.warning("Device is not capable of freeze protection.")

            cmd = set_state_command(self.type)
            cmd.beep_on = self._prompt_tone
            cmd.power_on = self._power_state
            cmd.target_temperature = self._target_temperature
            cmd.operational_mode = self._operational_mode
            cmd.fan_speed = self._fan_speed
            cmd.swing_mode = self._swing_mode
            cmd.eco_mode = self._eco_mode
            cmd.turbo_mode = self._turbo_mode
            cmd.freeze_protection_mode = self._freeze_protection_mode
            cmd.sleep_mode = self._sleep_mode
            cmd.fahrenheit = self._fahrenheit_unit
            await self.send_command(cmd, self._defer_update)
        finally:
            self._updating = False
            self._defer_update = False

    def update(self, res: state_response):
        self._power_state = res.power_on

        self._target_temperature = res.target_temperature
        self._operational_mode = air_conditioning.operational_mode_enum.get(
            res.operational_mode)

        self._fan_speed = air_conditioning.fan_speed_enum.get(
            res.fan_speed)

        self._swing_mode = air_conditioning.swing_mode_enum.get(
            res.swing_mode)

        self._eco_mode = res.eco_mode
        self._turbo_mode = res.turbo_mode
        self._freeze_protection_mode = res.freeze_protection_mode
        self._sleep_mode = res.sleep_mode

        self._indoor_temperature = res.indoor_temperature
        self._outdoor_temperature = res.outdoor_temperature

        self._display_on = res.display_on
        self._fahrenheit_unit = res.fahrenheit

        self._filter_alert = res.filter_alert

        # self._on_timer = res.on_timer
        # self._off_timer = res.off_timer

    def update_capabilities(self, res: capabilities_response):
        # Build list of supported operation modes
        op_modes = [air_conditioning.operational_mode_enum.fan_only]
        if res.dry_mode:
            op_modes.append(air_conditioning.operational_mode_enum.dry)
        if res.cool_mode:
            op_modes.append(air_conditioning.operational_mode_enum.cool)
        if res.heat_mode:
            op_modes.append(air_conditioning.operational_mode_enum.heat)
        if res.auto_mode:
            op_modes.append(air_conditioning.operational_mode_enum.auto)

        self._supported_op_modes = op_modes

        # Build list of supported swing modes
        swing_modes = [air_conditioning.swing_mode_enum.Off]
        if res.swing_horizontal:
            swing_modes.append(air_conditioning.swing_mode_enum.Horizontal)
        if res.swing_vertical:
            swing_modes.append(air_conditioning.swing_mode_enum.Vertical)
        if res.swing_both:
            swing_modes.append(air_conditioning.swing_mode_enum.Both)

        self._supported_swing_modes = swing_modes

        self._supports_eco = res.eco_mode
        self._supports_turbo = res.turbo_mode
        self._supports_freeze_protection_mode = res.freeze_protection_mode

        self._supports_display_control = res.display_control

        self._min_target_temperature = res.min_temperature
        self._max_target_temperature = res.max_temperature

    @property
    def prompt_tone(self):
        return self._prompt_tone

    @prompt_tone.setter
    def prompt_tone(self, feedback: bool):
        if self._updating:
            self._defer_update = True
        self._prompt_tone = feedback

    @property
    def power_state(self):
        return self._power_state

    @power_state.setter
    def power_state(self, state: bool):
        if self._updating:
            self._defer_update = True
        self._power_state = state

    @property
    def target_temperature(self):
        return self._target_temperature

    @target_temperature.setter
    def target_temperature(self, temperature_celsius: float):
        if self._updating:
            self._defer_update = True
        self._target_temperature = temperature_celsius

    @property
    def operational_mode(self):
        return self._operational_mode

    @operational_mode.setter
    def operational_mode(self, mode: operational_mode_enum):
        if self._updating:
            self._defer_update = True
        self._operational_mode = mode

    @property
    def fan_speed(self):
        return self._fan_speed

    @fan_speed.setter
    def fan_speed(self, speed: fan_speed_enum):
        if self._updating:
            self._defer_update = True
        self._fan_speed = speed

    @property
    def swing_mode(self):
        return self._swing_mode

    @swing_mode.setter
    def swing_mode(self, mode: swing_mode_enum):
        if self._updating:
            self._defer_update = True
        self._swing_mode = mode

    @property
    def eco_mode(self):
        return self._eco_mode

    @eco_mode.setter
    def eco_mode(self, enabled: bool):
        if self._updating:
            self._defer_update = True
        self._eco_mode = enabled

    @property
    def turbo_mode(self):
        return self._turbo_mode

    @turbo_mode.setter
    def turbo_mode(self, enabled: bool):
        if self._updating:
            self._defer_update = True
        self._turbo_mode = enabled

    @property
    def supports_freeze_protection_mode(self):
        return self._supports_freeze_protection_mode

    @property
    def freeze_protection_mode(self):
        return self._freeze_protection_mode

    @freeze_protection_mode.setter
    def freeze_protection_mode(self, enabled: bool):
        if self._updating:
            self._defer_update = True
        self._freeze_protection_mode = enabled

    @property
    def sleep_mode(self):
        return self._sleep_mode

    @sleep_mode.setter
    def sleep_mode(self, enabled: bool):
        if self._updating:
            self._defer_update = True
        self._sleep_mode = enabled

    @property
    def fahrenheit(self):
        return self._fahrenheit_unit

    @fahrenheit.setter
    def fahrenheit(self, enabled: bool):
        if self._updating:
            self._defer_update = True
        self._fahrenheit_unit = enabled

    @property
    def display_on(self):
        return self._display_on

    @property
    def filter_alert(self):
        return self._filter_alert

    @property
    def indoor_temperature(self):
        return self._indoor_temperature

    @property
    def outdoor_temperature(self):
        return self._outdoor_temperature

    @property
    def on_timer(self):
        return self._on_timer

    @property
    def off_timer(self):
        return self._off_timer

    @property
    def supported_operation_modes(self):
        return IntEnumHelper.names(self._supported_op_modes)

    @property
    def supported_swing_modes(self):
        return IntEnumHelper.names(self._supported_swing_modes)

    @property
    def min_target_temperature(self):
        return self._min_target_temperature

    @property
    def max_target_temperature(self):
        return self._max_target_temperature<|MERGE_RESOLUTION|>--- conflicted
+++ resolved
@@ -1,14 +1,7 @@
-<<<<<<< HEAD
-
 import logging
 from enum import IntEnum
 
 from msmart.const import DeviceId
-=======
-import logging
-from enum import IntEnum
-
->>>>>>> 95c8d7dc
 from msmart.device.base import device
 
 from .command import (InvalidResponseException, ResponseId,
