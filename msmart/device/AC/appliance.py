
from enum import IntEnum
import logging
from .command import ResponseId, response as base_response
from .command import state_response, capabilities_response
from .command import get_state_command, set_state_command, get_capabilities_command, toggle_display_command
from msmart.device.base import device

VERSION = '0.2.5'

_LOGGER = logging.getLogger(__name__)


class IntEnumHelper(IntEnum):
    @staticmethod
    def names(enum):
        return list(map(lambda c: c.name, enum))

    @staticmethod
    def get(enum_class, value, default=None):
        try:
            return enum_class(value)
        except ValueError:
            _LOGGER.debug("Unknown {}: {}".format(enum_class, value))
            return default


class air_conditioning(device):

    class fan_speed_enum(IntEnumHelper):
        Auto = 102
        Full = 100
        High = 80
        Medium = 60
        Low = 40
        Silent = 20

        @staticmethod
        def list():
            return IntEnumHelper.names(__class__)

        @staticmethod
        def get(value):
            return IntEnumHelper.get(__class__, value, air_conditioning.fan_speed_enum.Auto)

    class operational_mode_enum(IntEnumHelper):
        auto = 1
        cool = 2
        dry = 3
        heat = 4
        fan_only = 5

        @staticmethod
        def list():
            return IntEnumHelper.names(__class__)

        @staticmethod
        def get(value):
            return IntEnumHelper.get(__class__, value, air_conditioning.operational_mode_enum.fan_only)

    class swing_mode_enum(IntEnumHelper):
        Off = 0x0
        Vertical = 0xC
        Horizontal = 0x3
        Both = 0xF

        @staticmethod
        def list():
            return IntEnumHelper.names(__class__)

        @staticmethod
        def get(value):
            return IntEnumHelper.get(__class__, value, air_conditioning.swing_mode_enum.Off)

    def __init__(self, *args, **kwargs):
        super(air_conditioning, self).__init__(*args, **kwargs)
        self._prompt_tone = False
        self._power_state = False
        self._target_temperature = 17.0
        self._operational_mode = air_conditioning.operational_mode_enum.auto
        self._fan_speed = air_conditioning.fan_speed_enum.Auto
        self._swing_mode = air_conditioning.swing_mode_enum.Off
        self._eco_mode = False
        self._turbo_mode = False
        self._fahrenheit_unit = False  # Display temperature in Fahrenheit
<<<<<<< HEAD
        self._display_on = False
=======
        self._filter_alert = False
>>>>>>> 44240f25

        # Support all known modes initially
        self._supported_op_modes = air_conditioning.operational_mode_enum.list()
        self._supported_swing_modes = air_conditioning.swing_mode_enum.list()
        self._supports_eco = True
        self._supports_turbo = True
        self._supports_display_control = True
        self._min_target_temperature = 16
        self._max_target_temperature = 30

        self._on_timer = None
        self._off_timer = None
        self._online = False
        self._active = False
        self._indoor_temperature = 0.0
        self._outdoor_temperature = 0.0

    def __str__(self):
        return str(self.__dict__)

    def get_capabilities(self):
        cmd = get_capabilities_command(self.type)
        self._send_cmd(cmd)

    def toggle_display(self):
        if not self._supports_display_control:
            _LOGGER.warn("Device is not capable of display control.")

        cmd = toggle_display_command(self.type)
        self._send_cmd(cmd, True)

        # Force a refresh to get the updated display state
        self.refresh()

    def refresh(self):
        cmd = get_state_command(self.type)
        self._send_cmd(cmd)

<<<<<<< HEAD
    def _send_cmd(self, cmd, ignore_response=False):
=======
    def _send_cmd(self, cmd):
>>>>>>> 44240f25
        responses = self.send_cmd(cmd)

        # Ignore responses if requested
        if ignore_response:
            return

        # Process each response
        for response in responses:
            self._process_response(response)

    def _process_response(self, data):
        if self.process_response(data):
            # Construct response from data
            response = base_response.construct(data)

            self._support = True

            if response.id == ResponseId.State:
                self.update(response)
            elif response.id == ResponseId.Capabilities:
                self.update_capabilities(response)
            elif response.id == 0xa1 or response.id == 0xa0:
                _LOGGER.info("Ignored special response. {}:{} {}".format(
                    self.ip, self.port, response.payload.hex()))
        elif not self._keep_last_known_online_state:
            self._online = False

    def apply(self):
        self._updating = True
        try:
            # Warn if trying to apply unsupported modes
            if self._operational_mode not in self._supported_op_modes:
                _LOGGER.warn("Device is not capable of operational mode {}.".format(
                    self._operational_mode))

            if self._swing_mode not in self._supported_swing_modes:
                _LOGGER.warn(
                    "Device is not capable of swing mode {}.".format(self._swing_mode))

            if self._turbo_mode and not self._supports_turbo:
                _LOGGER.warn("Device is not capable of turbo mode.")

            if self._eco_mode and not self._supports_eco:
                _LOGGER.warn("Device is not capable of eco mode.")

            cmd = set_state_command(self.type)
            cmd.beep_on = self._prompt_tone
            cmd.power_on = self._power_state
            cmd.target_temperature = self._target_temperature
            cmd.operational_mode = self._operational_mode
            cmd.fan_speed = self._fan_speed
            cmd.swing_mode = self._swing_mode
            cmd.eco_mode = self._eco_mode
            cmd.turbo_mode = self._turbo_mode
            cmd.fahrenheit = self._fahrenheit_unit
            self._send_cmd(cmd, self._defer_update)
        finally:
            self._updating = False
            self._defer_update = False

    def update(self, res: state_response):
        self._power_state = res.power_on

        self._target_temperature = res.target_temperature
        self._operational_mode = air_conditioning.operational_mode_enum.get(
            res.operational_mode)

        self._fan_speed = air_conditioning.fan_speed_enum.get(
            res.fan_speed)

        self._swing_mode = air_conditioning.swing_mode_enum.get(
            res.swing_mode)

        self._eco_mode = res.eco_mode
        self._turbo_mode = res.turbo_mode
        self._fahrenheit_unit = res.fahrenheit

        if res.indoor_temperature != 0xff:
            self._indoor_temperature = res.indoor_temperature

        if res.outdoor_temperature != 0xff:
            self._outdoor_temperature = res.outdoor_temperature

<<<<<<< HEAD
        self._display_on = res.display_on
=======
        self._filter_alert = res.filter_alert
>>>>>>> 44240f25

        # self._on_timer = res.on_timer
        # self._off_timer = res.off_timer

    def update_capabilities(self, res: capabilities_response):
        # Build list of supported operation modes
        op_modes = [air_conditioning.operational_mode_enum.fan_only]
        if res.dry_mode:
            op_modes.append(air_conditioning.operational_mode_enum.dry)
        if res.cool_mode:
            op_modes.append(air_conditioning.operational_mode_enum.cool)
        if res.heat_mode:
            op_modes.append(air_conditioning.operational_mode_enum.heat)
        if res.auto_mode:
            op_modes.append(air_conditioning.operational_mode_enum.auto)

        self._supported_op_modes = op_modes

        # Build list of supported swing modes
        swing_modes = [air_conditioning.swing_mode_enum.Off]
        if res.swing_horizontal:
            swing_modes.append(air_conditioning.swing_mode_enum.Horizontal)
        if res.swing_vertical:
            swing_modes.append(air_conditioning.swing_mode_enum.Vertical)
        if res.swing_both:
            swing_modes.append(air_conditioning.swing_mode_enum.Both)

        self._supported_swing_modes = swing_modes

        self._supports_eco = res.eco_mode
        self._supports_turbo = res.turbo_mode
        self._supports_display_control = res.display_control

        self._min_target_temperature = res.min_temperature
        self._max_target_temperature = res.max_temperature

    @property
    def prompt_tone(self):
        return self._prompt_tone

    @prompt_tone.setter
    def prompt_tone(self, feedback: bool):
        if self._updating:
            self._defer_update = True
        self._prompt_tone = feedback

    @property
    def power_state(self):
        return self._power_state

    @power_state.setter
    def power_state(self, state: bool):
        if self._updating:
            self._defer_update = True
        self._power_state = state

    @property
    def target_temperature(self):
        return self._target_temperature

    @target_temperature.setter
    def target_temperature(self, temperature_celsius: float):
        if self._updating:
            self._defer_update = True
        self._target_temperature = temperature_celsius

    @property
    def operational_mode(self):
        return self._operational_mode

    @operational_mode.setter
    def operational_mode(self, mode: operational_mode_enum):
        if self._updating:
            self._defer_update = True
        self._operational_mode = mode

    @property
    def fan_speed(self):
        return self._fan_speed

    @fan_speed.setter
    def fan_speed(self, speed: fan_speed_enum):
        if self._updating:
            self._defer_update = True
        self._fan_speed = speed

    @property
    def swing_mode(self):
        return self._swing_mode

    @swing_mode.setter
    def swing_mode(self, mode: swing_mode_enum):
        if self._updating:
            self._defer_update = True
        self._swing_mode = mode

    @property
    def eco_mode(self):
        return self._eco_mode

    @eco_mode.setter
    def eco_mode(self, enabled: bool):
        if self._updating:
            self._defer_update = True
        self._eco_mode = enabled

    @property
    def turbo_mode(self):
        return self._turbo_mode

    @turbo_mode.setter
    def turbo_mode(self, enabled: bool):
        if self._updating:
            self._defer_update = True
        self._turbo_mode = enabled

    @property
    def fahrenheit(self):
        return self._fahrenheit_unit

    @fahrenheit.setter
    def fahrenheit(self, enabled: bool):
        if self._updating:
            self._defer_update = True
        self._fahrenheit_unit = enabled

    @property
<<<<<<< HEAD
    def display_on(self):
        return self._display_on
=======
    def filter_alert(self):
        return self._filter_alert
>>>>>>> 44240f25

    @property
    def indoor_temperature(self):
        return self._indoor_temperature

    @property
    def outdoor_temperature(self):
        return self._outdoor_temperature

    @property
    def on_timer(self):
        return self._on_timer

    @property
    def off_timer(self):
        return self._off_timer

    @property
    def supported_operation_modes(self):
        return IntEnumHelper.names(self._supported_op_modes)

    @property
    def supported_swing_modes(self):
        return IntEnumHelper.names(self._supported_swing_modes)

    @property
    def min_target_temperature(self):
        return self._min_target_temperature

    @property
    def max_target_temperature(self):
        return self._max_target_temperature<|MERGE_RESOLUTION|>--- conflicted
+++ resolved
@@ -83,11 +83,8 @@
         self._eco_mode = False
         self._turbo_mode = False
         self._fahrenheit_unit = False  # Display temperature in Fahrenheit
-<<<<<<< HEAD
         self._display_on = False
-=======
         self._filter_alert = False
->>>>>>> 44240f25
 
         # Support all known modes initially
         self._supported_op_modes = air_conditioning.operational_mode_enum.list()
@@ -126,11 +123,7 @@
         cmd = get_state_command(self.type)
         self._send_cmd(cmd)
 
-<<<<<<< HEAD
     def _send_cmd(self, cmd, ignore_response=False):
-=======
-    def _send_cmd(self, cmd):
->>>>>>> 44240f25
         responses = self.send_cmd(cmd)
 
         # Ignore responses if requested
@@ -214,11 +207,9 @@
         if res.outdoor_temperature != 0xff:
             self._outdoor_temperature = res.outdoor_temperature
 
-<<<<<<< HEAD
         self._display_on = res.display_on
-=======
+
         self._filter_alert = res.filter_alert
->>>>>>> 44240f25
 
         # self._on_timer = res.on_timer
         # self._off_timer = res.off_timer
@@ -346,13 +337,12 @@
         self._fahrenheit_unit = enabled
 
     @property
-<<<<<<< HEAD
     def display_on(self):
         return self._display_on
-=======
+
+    @property
     def filter_alert(self):
         return self._filter_alert
->>>>>>> 44240f25
 
     @property
     def indoor_temperature(self):
