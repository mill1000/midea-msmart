
from abc import ABC, abstractmethod
from collections import namedtuple
from enum import IntEnum
import logging
import math
import msmart.crc8 as crc8
import struct
from msmart.const import FRAME_TYPE
from msmart.base_command import command

VERSION = '0.2.5'

_LOGGER = logging.getLogger(__name__)


class ResponseId(IntEnum):
    State = 0xC0
    Capabilities = 0xB5


class CapabilityId(IntEnum):
    IndoorHumidity = 0x0015
    SilkyCool = 0x0018
    SmartEye = 0x0030
    WindOnMe = 0x0032
    WindOffMe = 0x0033
    ActiveClean = 0x0039
    OneKeyNoWindOnMe = 0x0042
    BreezeControl = 0x0043
    FanSpeedControl = 0x0210
    PresetEco = 0x0212
    PresetFreezeProtection = 0x0213
    Modes = 0x0214
    SwingModes = 0x0215
    Power = 0x0216
    Nest = 0x0217
    AuxElectricHeat = 0x0219
    PresetTurbo = 0x021A
    Humidity = 0x021F
    UnitChangeable = 0x0222
    LightControl = 0x0224
    Temperatures = 0x0225
    Buzzer = 0x022C


class temperature_type(IntEnum):
    Unknown = 0
    Indoor = 0x2
    Outdoor = 0x3


class get_capabilities_command(command):
    def __init__(self, device_type):
        super().__init__(device_type, FRAME_TYPE=FRAME_TYPE.Request)

    @property
    def payload(self):
        return bytes([
            # Get capabilities
            0xB5,
            # Unknown
            0x01, 0x11,
        ])


class get_state_command(command):
    def __init__(self, device_type):
        super().__init__(device_type, FRAME_TYPE=FRAME_TYPE.Request)

        self.temperature_type = temperature_type.Indoor

    @property
    def payload(self):
        return bytes([
            # Get state
            0x41,
            # Unknown
            0x81, 0x00, 0xFF, 0x03, 0xFF, 0x00,
            # Temperature request
            self.temperature_type,
            # Unknown
            0x00, 0x00, 0x00, 0x00,
            0x00, 0x00, 0x00, 0x00,
            0x00, 0x00, 0x00, 0x00,
            # Unknown
            0x03,
        ])


class set_state_command(command):
    def __init__(self, device_type):
        super().__init__(device_type, FRAME_TYPE=FRAME_TYPE.Set)

        self.beep_on = True
        self.power_on = False
        self.target_temperature = 25.0
        self.operational_mode = 0
        self.fan_speed = 0
        self.eco_mode = True
        self.swing_mode = 0
        self.turbo_mode = False
        self.fahrenheit = True
        self.sleep = False

    @property
    def payload(self):
        # Build prompt tone and power status byte
        beep = 0x42 if self.beep_on else 0
        power = 0x1 if self.power_on else 0

        # Build target temp and mode byte
        fractional, integral = math.modf(self.target_temperature)
        temperature = (int(integral) & 0xF) | (0x10 if fractional > 0 else 0)
        mode = (self.operational_mode & 0x7) << 5

        # Build swing mode byte
        swing_mode = 0x30 | (self.swing_mode & 0x3F)

        # Build eco mode byte
        eco_mode = 0x80 if self.eco_mode else 0

        # Build sleep, turbo and fahrenheit byte
        sleep = 0x01 if self.sleep else 0
        turbo = 0x02 if self.turbo_mode else 0
        fahrenheit = 0x04 if self.fahrenheit else 0

        # Build alternate turbo byte
        turbo_alt = 0x20 if self.turbo_mode else 0

        return bytes([
            # Set state
            0x40,
            # Beep and power state
            beep | power,
            # Temperature and operational mode
            temperature | mode,
            # Fan speed
            self.fan_speed,
            # Unknown
            0x7F, 0x7F, 0x00,
            # Swing mode
            swing_mode,
            # Alternate turbo mode
            turbo_alt,
            # ECO mode
            eco_mode,
            # Sleep, turbo mode and fahrenheit
            sleep | turbo | fahrenheit,
            # Unknown
            0x00, 0x00, 0x00, 0x00,
            0x00, 0x00, 0x00, 0x00,
            0x00, 0x00, 0x00, 0x00, 0x00,
        ])


class toggle_display_command(command):
    def __init__(self, device_type):
        # For whatever reason, toggle display uses a request type...
        super().__init__(device_type, FRAME_TYPE=FRAME_TYPE.Request)

    @property
    def payload(self):
        # Payload taken directly from dudanov/MideaUART
        return bytes([
            # Get state
            0x41,
            # Unknown
            0x61, 0x00, 0xFF, 0x02,
            0x00, 0x02, 0x00, 0x00,
            0x00, 0x00, 0x00, 0x00,
            0x00, 0x00, 0x00, 0x00,
            0x00, 0x00, 0x00, 0x00,
        ])


class response():
    def __init__(self, frame: bytes):
        # Build a memoryview of the frame for zero-copy slicing
        frame_mv = memoryview(frame)

        # Validate frame checksum
        calc_checksum = command.checksum(frame_mv[0:-1])
        recv_checkum = frame_mv[-1]
        if recv_checkum != calc_checksum:
            _LOGGER.error("Frame '{}' failed checksum. Received: 0x{:X}, Expected: 0x{:X}.".format(
                frame_mv.hex(), recv_checkum, calc_checksum))
            frame_mv.release()
            return

        # Fetch frame payload and payload with CRC
        payload_crc = frame_mv[10:-1]
        payload = payload_crc[0:-1]

        # Validate payload CRC
        calc_crc = crc8.calculate(payload)
        recv_crc = payload_crc[-1]
        if recv_crc != calc_crc:
            _LOGGER.error("Payload '{}' failed CRC. Received: 0x{:X}, Expected: 0x{:X}.".format(
                payload_crc.hex(), recv_crc, calc_crc))
            frame_mv.release()
            return

        # Get ID
        self._id = payload[0]

        # Unpack the payload
        self.unpack(payload)

        # Free the memoryview
        frame_mv.release()

    @staticmethod
    def construct(frame):
        id = frame[10]
        if id == ResponseId.State:
            return state_response(frame)
        elif id == ResponseId.Capabilities:
            return capabilities_response(frame)
        else:
            # Unrecognized frame
            return response(frame)

    @property
    def id(self):
        return self._id

    @abstractmethod
    def unpack(self, payload: memoryview):
        # Make a copy for debug
        self.payload = bytes(payload)


class capabilities_response(response):
    def __init__(self, frame: bytes):
        super().__init__(frame)

    def unpack(self, payload: memoryview):
        if self.id != ResponseId.Capabilities:
            # TODO throw instead?
            _LOGGER.error(
                "Invalid capabilities response ID.")
            return

        _LOGGER.debug(
            "Capabilities response payload: {}".format(payload.hex()))

        self.read_capabilities(payload)

        _LOGGER.debug(
            "Supported capabilities: {}".format(self.capabilities))

    def read_capabilities(self, payload: memoryview):
        # Clear existing capabilities
        self.capabilities = {}

        # Define some local functions to parse capability values
        def get_bool(v): return v != 0
        def get_value(w): return lambda v: v == w
        def get_no_value(w): return lambda v: v != w

        # Define a named tuple that represents a decoder
        reader = namedtuple("decoder", "name read")

        # Create a map of capability ID to decoders
        capability_readers = {
            CapabilityId.IndoorHumidity: reader("indoor_humidity", get_bool),
            CapabilityId.SilkyCool: reader("silky_cool", get_value(1)),
            CapabilityId.SmartEye:  reader("smart_eye", get_value(1)),
            CapabilityId.WindOnMe:  reader("wind_on_me", get_value(1)),
            CapabilityId.WindOffMe:  reader("wind_off_me", get_value(1)),
            CapabilityId.ActiveClean:  reader("active_clean", get_value(1)),
            CapabilityId.OneKeyNoWindOnMe: reader("one_key_no_wind_on_me", get_value(1)),
            CapabilityId.BreezeControl: reader("breeze_control", get_value(1)),
            # Fan speed control always seems to return false, even if unit can
            CapabilityId.FanSpeedControl: reader("fan_speed_control", get_no_value(1)),
            CapabilityId.PresetEco: [
                reader("eco_mode", get_value(1)),
                reader("eco_mode_2", get_value(2)),
            ],
            CapabilityId.PresetFreezeProtection: reader("freeze_protection", get_value(1)),
            CapabilityId.Modes: [
                reader("heat_mode", lambda v: v == 1 or v == 2),
                reader("cool_mode", lambda v: v == 0 or v == 3),
                reader("dry_mode", lambda v: v < 2),
                reader("auto_mode", lambda v: v < 3),
            ],
            CapabilityId.SwingModes: [
                reader("swing_horizontal", lambda v: v == 1 or v == 3),
                reader("swing_vertical", lambda v: v < 2),
            ],
            CapabilityId.Power: [
                reader("power_cal", lambda v: v == 2 or v == 3),
                reader("power_cal_setting", lambda v: v == 3),
            ],
            CapabilityId.Nest: [
                reader("nest_check", lambda v: v == 1 or v == 2 or v == 4),
                reader("nest_need_change", lambda v: v == 3 or v == 4),
            ],
            CapabilityId.AuxElectricHeat: reader("aux_electric_heat", get_bool),
            CapabilityId.PresetTurbo:  [
                reader("turbo_heat", lambda v: v == 1 or v == 3),
                reader("turbo_cool", lambda v: v < 2),
            ],
            CapabilityId.Humidity:
            [
                reader("humidity_auto_set", lambda v: v == 1 or v == 2),
                reader("humidity_manual_set", lambda v: v == 2 or v == 3),
            ],
            CapabilityId.UnitChangeable: reader("unit_changeable", get_value(0)),
            CapabilityId.LightControl: reader("light_control", get_bool),
            # Temperatures capability too complex to be handled here
            CapabilityId.Buzzer:  reader("buzzer", get_bool),
        }

        count = payload[1]
        caps = payload[2:]

        # Loop through each capability
        for i in range(0, count):
            # Stop if out of data
            if len(caps) < 3:
                break

            # Skip empty capabilities
            size = caps[2]
            if size == 0:
                continue

            # Covert ID to enumerate type
            try:
                # Unpack 16 bit ID
                (cap_id, ) = struct.unpack("<H", caps[0:2])
                id = CapabilityId(cap_id)
            except ValueError:
                _LOGGER.warn(
                    "Unknown capability. ID: 0x{:04X}, Size: {}.".format(id, size))
                # Advanced to next capability
                caps = caps[3+size:]
                continue

            # Fetch first cap value
            value = caps[3]

            # Apply predefined capability reader if it exists
            if id in capability_readers:
                # Local function to apply a reader
                def apply(d): return {d.name: d.read(value)}

                reader = capability_readers[cap_id]
                if isinstance(reader, list):
                    # Apply each reader in the list
                    for r in reader:
                        self.capabilities.update(apply(r))
                else:
                    # Apply the single reader
                    self.capabilities.update(apply(reader))

            elif id == CapabilityId.Temperatures:
                # Skip if capability size is too small
                if size < 6:
                    continue

                self.capabilities["cool_min_temperature"] = caps[3] * 0.5
                self.capabilities["cool_max_temperature"] = caps[4] * 0.5
                self.capabilities["auto_min_temperature"] = caps[5] * 0.5
                self.capabilities["auto_max_temperature"] = caps[6] * 0.5
                self.capabilities["heat_min_temperature"] = caps[7] * 0.5
                self.capabilities["heat_max_temperature"] = caps[8] * 0.5

                self.capabilities["decimals"] = caps[9] == 0 if size > 6 else caps[2] == 0

            else:
                _LOGGER.warn(
                    "Unsupported capability. ID: 0x{:04X}, Size: {}.".format(id, size))

            # Advanced to next capability
            caps = caps[3+size:]

    @property
    def swing_horizontal(self):
        return self.capabilities.get("swing_horizontal", False)

    @property
    def swing_vertical(self):
        return self.capabilities.get("swing_vertical", False)

    @property
    def swing_both(self):
        return self.swing_vertical and self.swing_horizontal

    @property
    def dry_mode(self):
        return self.capabilities.get("dry_mode", False)

    @property
    def cool_mode(self):
        return self.capabilities.get("cool_mode", False)

    @property
    def heat_mode(self):
        return self.capabilities.get("heat_mode", False)

    @property
    def auto_mode(self):
        return self.capabilities.get("auto_mode", False)

    @property
    def eco_mode(self):
        return self.capabilities.get("eco_mode", False) or self.capabilities.get("eco_mode_2", False)

    @property
    def turbo_mode(self):
        return self.capabilities.get("turbo_heat", False) or self.capabilities.get("turbo_cool", False)

<<<<<<< HEAD
    @property
    def display_control(self):
        return self.capabilities.get("light_control", False)

    @property
    def min_temperature(self):
        mode = ["cool", "auto", "heat"]
        return min([self.capabilities.get(f"{m}_min_temperature", 16) for m in mode])

    @property
    def max_temperature(self):
        mode = ["cool", "auto", "heat"]
        return max([self.capabilities.get(f"{m}_max_temperature", 30) for m in mode])

=======
>>>>>>> 44240f25

class state_response(response):
    def __init__(self, frame: bytes):
        super().__init__(frame)

    def unpack(self, payload: memoryview):
        if self.id != ResponseId.State:
            # TODO throw instead?
            _LOGGER.error(
                "Invalid state response ID.")
            return

        _LOGGER.debug(
            "State response payload: {}".format(payload.hex()))

        self.read_state(payload)

    def read_state(self, payload: memoryview):

        self.power_on = bool(payload[1] & 0x1)
        #self.imode_resume = payload[1] & 0x4
        #self.timer_mode = (payload[1] & 0x10) > 0
        #self.appliance_error = (payload[1] & 0x80) > 0

        # Unpack target temp and mode byte
        self.target_temperature = (payload[2] & 0xF) + 16.0
        self.target_temperature += 0.5 if payload[2] & 0x10 else 0.0
        self.operational_mode = (payload[2] >> 5) & 0x7

        # Fan speed
        # TODO Fan speed can be auto = 102, or value from 0 - 100
        # On my unit, Low == 40 (LED < 40), Med == 60 (LED < 60), High == 100 (LED < 100)
        self.fan_speed = payload[3]

        # on_timer_value = payload[4]
        # on_timer_minutes = payload[6]
        # self.on_timer = {
        #     'status': ((on_timer_value & 0x80) >> 7) > 0,
        #     'hour': (on_timer_value & 0x7c) >> 2,
        #     'minutes': (on_timer_value & 0x3) | ((on_timer_minutes & 0xf0) >> 4)
        # }

        # off_timer_value = payload[5]
        # off_timer_minutes = payload[6]
        # self.off_timer = {
        #     'status': ((off_timer_value & 0x80) >> 7) > 0,
        #     'hour': (off_timer_value & 0x7c) >> 2,
        #     'minutes': (off_timer_value & 0x3) | (off_timer_minutes & 0xf)
        # }

        # Swing mode
        self.swing_mode = payload[7] & 0xF

        # self.cozy_sleep = payload[8] & 0x03
        # self.save = (payload[8] & 0x08) > 0
        # self.low_frequency_fan = (payload[8] & 0x10) > 0
        self.turbo_mode = bool(payload[8] & 0x20)
        # self.feel_own = (payload[8] & 0x80) > 0

        self.eco_mode = bool(payload[9] & 0x10)
        # self.child_sleep_mode = (payload[9] & 0x01) > 0
        # self.exchange_air = (payload[9] & 0x02) > 0
        # self.dry_clean = (payload[9] & 0x04) > 0
        # self.aux_heat = (payload[9] & 0x08) > 0
        # self.clean_up = (payload[9] & 0x20) > 0
        # self.temp_unit = (payload[9] & 0x80) > 0

        self.sleep = bool(payload[10] & 0x1)
        self.turbo_mode |= bool(payload[10] & 0x2)
        self.fahrenheit = bool(payload[10] & 0x4)
        # self.catch_cold = (payload[10] & 0x08) > 0
        # self.night_light = (payload[10] & 0x10) > 0
        # self.peak_elec = (payload[10] & 0x20) > 0
        # self.natural_fan = (payload[10] & 0x40) > 0

        self.indoor_temperature = (payload[11] - 50) / 2.0

        self.outdoor_temperature = (payload[12] - 50) / 2.0

        # self.humidity = (payload[13] & 0x7F)

        self.filter_alert = bool(payload[13] & 0x20)

        self.display_on = (payload[14] != 0x70)

        # TODO dudanov/MideaUART freeze protection in byte 21, bit 7
        # TODO dudanov/MideaUART humidity set point in byte 19, mask 0x7F
<|MERGE_RESOLUTION|>--- conflicted
+++ resolved
@@ -1,519 +1,516 @@
-
-from abc import ABC, abstractmethod
-from collections import namedtuple
-from enum import IntEnum
-import logging
-import math
-import msmart.crc8 as crc8
-import struct
-from msmart.const import FRAME_TYPE
-from msmart.base_command import command
-
-VERSION = '0.2.5'
-
-_LOGGER = logging.getLogger(__name__)
-
-
-class ResponseId(IntEnum):
-    State = 0xC0
-    Capabilities = 0xB5
-
-
-class CapabilityId(IntEnum):
-    IndoorHumidity = 0x0015
-    SilkyCool = 0x0018
-    SmartEye = 0x0030
-    WindOnMe = 0x0032
-    WindOffMe = 0x0033
-    ActiveClean = 0x0039
-    OneKeyNoWindOnMe = 0x0042
-    BreezeControl = 0x0043
-    FanSpeedControl = 0x0210
-    PresetEco = 0x0212
-    PresetFreezeProtection = 0x0213
-    Modes = 0x0214
-    SwingModes = 0x0215
-    Power = 0x0216
-    Nest = 0x0217
-    AuxElectricHeat = 0x0219
-    PresetTurbo = 0x021A
-    Humidity = 0x021F
-    UnitChangeable = 0x0222
-    LightControl = 0x0224
-    Temperatures = 0x0225
-    Buzzer = 0x022C
-
-
-class temperature_type(IntEnum):
-    Unknown = 0
-    Indoor = 0x2
-    Outdoor = 0x3
-
-
-class get_capabilities_command(command):
-    def __init__(self, device_type):
-        super().__init__(device_type, FRAME_TYPE=FRAME_TYPE.Request)
-
-    @property
-    def payload(self):
-        return bytes([
-            # Get capabilities
-            0xB5,
-            # Unknown
-            0x01, 0x11,
-        ])
-
-
-class get_state_command(command):
-    def __init__(self, device_type):
-        super().__init__(device_type, FRAME_TYPE=FRAME_TYPE.Request)
-
-        self.temperature_type = temperature_type.Indoor
-
-    @property
-    def payload(self):
-        return bytes([
-            # Get state
-            0x41,
-            # Unknown
-            0x81, 0x00, 0xFF, 0x03, 0xFF, 0x00,
-            # Temperature request
-            self.temperature_type,
-            # Unknown
-            0x00, 0x00, 0x00, 0x00,
-            0x00, 0x00, 0x00, 0x00,
-            0x00, 0x00, 0x00, 0x00,
-            # Unknown
-            0x03,
-        ])
-
-
-class set_state_command(command):
-    def __init__(self, device_type):
-        super().__init__(device_type, FRAME_TYPE=FRAME_TYPE.Set)
-
-        self.beep_on = True
-        self.power_on = False
-        self.target_temperature = 25.0
-        self.operational_mode = 0
-        self.fan_speed = 0
-        self.eco_mode = True
-        self.swing_mode = 0
-        self.turbo_mode = False
-        self.fahrenheit = True
-        self.sleep = False
-
-    @property
-    def payload(self):
-        # Build prompt tone and power status byte
-        beep = 0x42 if self.beep_on else 0
-        power = 0x1 if self.power_on else 0
-
-        # Build target temp and mode byte
-        fractional, integral = math.modf(self.target_temperature)
-        temperature = (int(integral) & 0xF) | (0x10 if fractional > 0 else 0)
-        mode = (self.operational_mode & 0x7) << 5
-
-        # Build swing mode byte
-        swing_mode = 0x30 | (self.swing_mode & 0x3F)
-
-        # Build eco mode byte
-        eco_mode = 0x80 if self.eco_mode else 0
-
-        # Build sleep, turbo and fahrenheit byte
-        sleep = 0x01 if self.sleep else 0
-        turbo = 0x02 if self.turbo_mode else 0
-        fahrenheit = 0x04 if self.fahrenheit else 0
-
-        # Build alternate turbo byte
-        turbo_alt = 0x20 if self.turbo_mode else 0
-
-        return bytes([
-            # Set state
-            0x40,
-            # Beep and power state
-            beep | power,
-            # Temperature and operational mode
-            temperature | mode,
-            # Fan speed
-            self.fan_speed,
-            # Unknown
-            0x7F, 0x7F, 0x00,
-            # Swing mode
-            swing_mode,
-            # Alternate turbo mode
-            turbo_alt,
-            # ECO mode
-            eco_mode,
-            # Sleep, turbo mode and fahrenheit
-            sleep | turbo | fahrenheit,
-            # Unknown
-            0x00, 0x00, 0x00, 0x00,
-            0x00, 0x00, 0x00, 0x00,
-            0x00, 0x00, 0x00, 0x00, 0x00,
-        ])
-
-
-class toggle_display_command(command):
-    def __init__(self, device_type):
-        # For whatever reason, toggle display uses a request type...
-        super().__init__(device_type, FRAME_TYPE=FRAME_TYPE.Request)
-
-    @property
-    def payload(self):
-        # Payload taken directly from dudanov/MideaUART
-        return bytes([
-            # Get state
-            0x41,
-            # Unknown
-            0x61, 0x00, 0xFF, 0x02,
-            0x00, 0x02, 0x00, 0x00,
-            0x00, 0x00, 0x00, 0x00,
-            0x00, 0x00, 0x00, 0x00,
-            0x00, 0x00, 0x00, 0x00,
-        ])
-
-
-class response():
-    def __init__(self, frame: bytes):
-        # Build a memoryview of the frame for zero-copy slicing
-        frame_mv = memoryview(frame)
-
-        # Validate frame checksum
-        calc_checksum = command.checksum(frame_mv[0:-1])
-        recv_checkum = frame_mv[-1]
-        if recv_checkum != calc_checksum:
-            _LOGGER.error("Frame '{}' failed checksum. Received: 0x{:X}, Expected: 0x{:X}.".format(
-                frame_mv.hex(), recv_checkum, calc_checksum))
-            frame_mv.release()
-            return
-
-        # Fetch frame payload and payload with CRC
-        payload_crc = frame_mv[10:-1]
-        payload = payload_crc[0:-1]
-
-        # Validate payload CRC
-        calc_crc = crc8.calculate(payload)
-        recv_crc = payload_crc[-1]
-        if recv_crc != calc_crc:
-            _LOGGER.error("Payload '{}' failed CRC. Received: 0x{:X}, Expected: 0x{:X}.".format(
-                payload_crc.hex(), recv_crc, calc_crc))
-            frame_mv.release()
-            return
-
-        # Get ID
-        self._id = payload[0]
-
-        # Unpack the payload
-        self.unpack(payload)
-
-        # Free the memoryview
-        frame_mv.release()
-
-    @staticmethod
-    def construct(frame):
-        id = frame[10]
-        if id == ResponseId.State:
-            return state_response(frame)
-        elif id == ResponseId.Capabilities:
-            return capabilities_response(frame)
-        else:
-            # Unrecognized frame
-            return response(frame)
-
-    @property
-    def id(self):
-        return self._id
-
-    @abstractmethod
-    def unpack(self, payload: memoryview):
-        # Make a copy for debug
-        self.payload = bytes(payload)
-
-
-class capabilities_response(response):
-    def __init__(self, frame: bytes):
-        super().__init__(frame)
-
-    def unpack(self, payload: memoryview):
-        if self.id != ResponseId.Capabilities:
-            # TODO throw instead?
-            _LOGGER.error(
-                "Invalid capabilities response ID.")
-            return
-
-        _LOGGER.debug(
-            "Capabilities response payload: {}".format(payload.hex()))
-
-        self.read_capabilities(payload)
-
-        _LOGGER.debug(
-            "Supported capabilities: {}".format(self.capabilities))
-
-    def read_capabilities(self, payload: memoryview):
-        # Clear existing capabilities
-        self.capabilities = {}
-
-        # Define some local functions to parse capability values
-        def get_bool(v): return v != 0
-        def get_value(w): return lambda v: v == w
-        def get_no_value(w): return lambda v: v != w
-
-        # Define a named tuple that represents a decoder
-        reader = namedtuple("decoder", "name read")
-
-        # Create a map of capability ID to decoders
-        capability_readers = {
-            CapabilityId.IndoorHumidity: reader("indoor_humidity", get_bool),
-            CapabilityId.SilkyCool: reader("silky_cool", get_value(1)),
-            CapabilityId.SmartEye:  reader("smart_eye", get_value(1)),
-            CapabilityId.WindOnMe:  reader("wind_on_me", get_value(1)),
-            CapabilityId.WindOffMe:  reader("wind_off_me", get_value(1)),
-            CapabilityId.ActiveClean:  reader("active_clean", get_value(1)),
-            CapabilityId.OneKeyNoWindOnMe: reader("one_key_no_wind_on_me", get_value(1)),
-            CapabilityId.BreezeControl: reader("breeze_control", get_value(1)),
-            # Fan speed control always seems to return false, even if unit can
-            CapabilityId.FanSpeedControl: reader("fan_speed_control", get_no_value(1)),
-            CapabilityId.PresetEco: [
-                reader("eco_mode", get_value(1)),
-                reader("eco_mode_2", get_value(2)),
-            ],
-            CapabilityId.PresetFreezeProtection: reader("freeze_protection", get_value(1)),
-            CapabilityId.Modes: [
-                reader("heat_mode", lambda v: v == 1 or v == 2),
-                reader("cool_mode", lambda v: v == 0 or v == 3),
-                reader("dry_mode", lambda v: v < 2),
-                reader("auto_mode", lambda v: v < 3),
-            ],
-            CapabilityId.SwingModes: [
-                reader("swing_horizontal", lambda v: v == 1 or v == 3),
-                reader("swing_vertical", lambda v: v < 2),
-            ],
-            CapabilityId.Power: [
-                reader("power_cal", lambda v: v == 2 or v == 3),
-                reader("power_cal_setting", lambda v: v == 3),
-            ],
-            CapabilityId.Nest: [
-                reader("nest_check", lambda v: v == 1 or v == 2 or v == 4),
-                reader("nest_need_change", lambda v: v == 3 or v == 4),
-            ],
-            CapabilityId.AuxElectricHeat: reader("aux_electric_heat", get_bool),
-            CapabilityId.PresetTurbo:  [
-                reader("turbo_heat", lambda v: v == 1 or v == 3),
-                reader("turbo_cool", lambda v: v < 2),
-            ],
-            CapabilityId.Humidity:
-            [
-                reader("humidity_auto_set", lambda v: v == 1 or v == 2),
-                reader("humidity_manual_set", lambda v: v == 2 or v == 3),
-            ],
-            CapabilityId.UnitChangeable: reader("unit_changeable", get_value(0)),
-            CapabilityId.LightControl: reader("light_control", get_bool),
-            # Temperatures capability too complex to be handled here
-            CapabilityId.Buzzer:  reader("buzzer", get_bool),
-        }
-
-        count = payload[1]
-        caps = payload[2:]
-
-        # Loop through each capability
-        for i in range(0, count):
-            # Stop if out of data
-            if len(caps) < 3:
-                break
-
-            # Skip empty capabilities
-            size = caps[2]
-            if size == 0:
-                continue
-
-            # Covert ID to enumerate type
-            try:
-                # Unpack 16 bit ID
-                (cap_id, ) = struct.unpack("<H", caps[0:2])
-                id = CapabilityId(cap_id)
-            except ValueError:
-                _LOGGER.warn(
-                    "Unknown capability. ID: 0x{:04X}, Size: {}.".format(id, size))
-                # Advanced to next capability
-                caps = caps[3+size:]
-                continue
-
-            # Fetch first cap value
-            value = caps[3]
-
-            # Apply predefined capability reader if it exists
-            if id in capability_readers:
-                # Local function to apply a reader
-                def apply(d): return {d.name: d.read(value)}
-
-                reader = capability_readers[cap_id]
-                if isinstance(reader, list):
-                    # Apply each reader in the list
-                    for r in reader:
-                        self.capabilities.update(apply(r))
-                else:
-                    # Apply the single reader
-                    self.capabilities.update(apply(reader))
-
-            elif id == CapabilityId.Temperatures:
-                # Skip if capability size is too small
-                if size < 6:
-                    continue
-
-                self.capabilities["cool_min_temperature"] = caps[3] * 0.5
-                self.capabilities["cool_max_temperature"] = caps[4] * 0.5
-                self.capabilities["auto_min_temperature"] = caps[5] * 0.5
-                self.capabilities["auto_max_temperature"] = caps[6] * 0.5
-                self.capabilities["heat_min_temperature"] = caps[7] * 0.5
-                self.capabilities["heat_max_temperature"] = caps[8] * 0.5
-
-                self.capabilities["decimals"] = caps[9] == 0 if size > 6 else caps[2] == 0
-
-            else:
-                _LOGGER.warn(
-                    "Unsupported capability. ID: 0x{:04X}, Size: {}.".format(id, size))
-
-            # Advanced to next capability
-            caps = caps[3+size:]
-
-    @property
-    def swing_horizontal(self):
-        return self.capabilities.get("swing_horizontal", False)
-
-    @property
-    def swing_vertical(self):
-        return self.capabilities.get("swing_vertical", False)
-
-    @property
-    def swing_both(self):
-        return self.swing_vertical and self.swing_horizontal
-
-    @property
-    def dry_mode(self):
-        return self.capabilities.get("dry_mode", False)
-
-    @property
-    def cool_mode(self):
-        return self.capabilities.get("cool_mode", False)
-
-    @property
-    def heat_mode(self):
-        return self.capabilities.get("heat_mode", False)
-
-    @property
-    def auto_mode(self):
-        return self.capabilities.get("auto_mode", False)
-
-    @property
-    def eco_mode(self):
-        return self.capabilities.get("eco_mode", False) or self.capabilities.get("eco_mode_2", False)
-
-    @property
-    def turbo_mode(self):
-        return self.capabilities.get("turbo_heat", False) or self.capabilities.get("turbo_cool", False)
-
-<<<<<<< HEAD
-    @property
-    def display_control(self):
-        return self.capabilities.get("light_control", False)
-
-    @property
-    def min_temperature(self):
-        mode = ["cool", "auto", "heat"]
-        return min([self.capabilities.get(f"{m}_min_temperature", 16) for m in mode])
-
-    @property
-    def max_temperature(self):
-        mode = ["cool", "auto", "heat"]
-        return max([self.capabilities.get(f"{m}_max_temperature", 30) for m in mode])
-
-=======
->>>>>>> 44240f25
-
-class state_response(response):
-    def __init__(self, frame: bytes):
-        super().__init__(frame)
-
-    def unpack(self, payload: memoryview):
-        if self.id != ResponseId.State:
-            # TODO throw instead?
-            _LOGGER.error(
-                "Invalid state response ID.")
-            return
-
-        _LOGGER.debug(
-            "State response payload: {}".format(payload.hex()))
-
-        self.read_state(payload)
-
-    def read_state(self, payload: memoryview):
-
-        self.power_on = bool(payload[1] & 0x1)
-        #self.imode_resume = payload[1] & 0x4
-        #self.timer_mode = (payload[1] & 0x10) > 0
-        #self.appliance_error = (payload[1] & 0x80) > 0
-
-        # Unpack target temp and mode byte
-        self.target_temperature = (payload[2] & 0xF) + 16.0
-        self.target_temperature += 0.5 if payload[2] & 0x10 else 0.0
-        self.operational_mode = (payload[2] >> 5) & 0x7
-
-        # Fan speed
-        # TODO Fan speed can be auto = 102, or value from 0 - 100
-        # On my unit, Low == 40 (LED < 40), Med == 60 (LED < 60), High == 100 (LED < 100)
-        self.fan_speed = payload[3]
-
-        # on_timer_value = payload[4]
-        # on_timer_minutes = payload[6]
-        # self.on_timer = {
-        #     'status': ((on_timer_value & 0x80) >> 7) > 0,
-        #     'hour': (on_timer_value & 0x7c) >> 2,
-        #     'minutes': (on_timer_value & 0x3) | ((on_timer_minutes & 0xf0) >> 4)
-        # }
-
-        # off_timer_value = payload[5]
-        # off_timer_minutes = payload[6]
-        # self.off_timer = {
-        #     'status': ((off_timer_value & 0x80) >> 7) > 0,
-        #     'hour': (off_timer_value & 0x7c) >> 2,
-        #     'minutes': (off_timer_value & 0x3) | (off_timer_minutes & 0xf)
-        # }
-
-        # Swing mode
-        self.swing_mode = payload[7] & 0xF
-
-        # self.cozy_sleep = payload[8] & 0x03
-        # self.save = (payload[8] & 0x08) > 0
-        # self.low_frequency_fan = (payload[8] & 0x10) > 0
-        self.turbo_mode = bool(payload[8] & 0x20)
-        # self.feel_own = (payload[8] & 0x80) > 0
-
-        self.eco_mode = bool(payload[9] & 0x10)
-        # self.child_sleep_mode = (payload[9] & 0x01) > 0
-        # self.exchange_air = (payload[9] & 0x02) > 0
-        # self.dry_clean = (payload[9] & 0x04) > 0
-        # self.aux_heat = (payload[9] & 0x08) > 0
-        # self.clean_up = (payload[9] & 0x20) > 0
-        # self.temp_unit = (payload[9] & 0x80) > 0
-
-        self.sleep = bool(payload[10] & 0x1)
-        self.turbo_mode |= bool(payload[10] & 0x2)
-        self.fahrenheit = bool(payload[10] & 0x4)
-        # self.catch_cold = (payload[10] & 0x08) > 0
-        # self.night_light = (payload[10] & 0x10) > 0
-        # self.peak_elec = (payload[10] & 0x20) > 0
-        # self.natural_fan = (payload[10] & 0x40) > 0
-
-        self.indoor_temperature = (payload[11] - 50) / 2.0
-
-        self.outdoor_temperature = (payload[12] - 50) / 2.0
-
-        # self.humidity = (payload[13] & 0x7F)
-
-        self.filter_alert = bool(payload[13] & 0x20)
-
-        self.display_on = (payload[14] != 0x70)
-
-        # TODO dudanov/MideaUART freeze protection in byte 21, bit 7
-        # TODO dudanov/MideaUART humidity set point in byte 19, mask 0x7F
+
+from abc import ABC, abstractmethod
+from collections import namedtuple
+from enum import IntEnum
+import logging
+import math
+import msmart.crc8 as crc8
+import struct
+from msmart.const import FRAME_TYPE
+from msmart.base_command import command
+
+VERSION = '0.2.5'
+
+_LOGGER = logging.getLogger(__name__)
+
+
+class ResponseId(IntEnum):
+    State = 0xC0
+    Capabilities = 0xB5
+
+
+class CapabilityId(IntEnum):
+    IndoorHumidity = 0x0015
+    SilkyCool = 0x0018
+    SmartEye = 0x0030
+    WindOnMe = 0x0032
+    WindOffMe = 0x0033
+    ActiveClean = 0x0039
+    OneKeyNoWindOnMe = 0x0042
+    BreezeControl = 0x0043
+    FanSpeedControl = 0x0210
+    PresetEco = 0x0212
+    PresetFreezeProtection = 0x0213
+    Modes = 0x0214
+    SwingModes = 0x0215
+    Power = 0x0216
+    Nest = 0x0217
+    AuxElectricHeat = 0x0219
+    PresetTurbo = 0x021A
+    Humidity = 0x021F
+    UnitChangeable = 0x0222
+    LightControl = 0x0224
+    Temperatures = 0x0225
+    Buzzer = 0x022C
+
+
+class temperature_type(IntEnum):
+    Unknown = 0
+    Indoor = 0x2
+    Outdoor = 0x3
+
+
+class get_capabilities_command(command):
+    def __init__(self, device_type):
+        super().__init__(device_type, FRAME_TYPE=FRAME_TYPE.Request)
+
+    @property
+    def payload(self):
+        return bytes([
+            # Get capabilities
+            0xB5,
+            # Unknown
+            0x01, 0x11,
+        ])
+
+
+class get_state_command(command):
+    def __init__(self, device_type):
+        super().__init__(device_type, FRAME_TYPE=FRAME_TYPE.Request)
+
+        self.temperature_type = temperature_type.Indoor
+
+    @property
+    def payload(self):
+        return bytes([
+            # Get state
+            0x41,
+            # Unknown
+            0x81, 0x00, 0xFF, 0x03, 0xFF, 0x00,
+            # Temperature request
+            self.temperature_type,
+            # Unknown
+            0x00, 0x00, 0x00, 0x00,
+            0x00, 0x00, 0x00, 0x00,
+            0x00, 0x00, 0x00, 0x00,
+            # Unknown
+            0x03,
+        ])
+
+
+class set_state_command(command):
+    def __init__(self, device_type):
+        super().__init__(device_type, FRAME_TYPE=FRAME_TYPE.Set)
+
+        self.beep_on = True
+        self.power_on = False
+        self.target_temperature = 25.0
+        self.operational_mode = 0
+        self.fan_speed = 0
+        self.eco_mode = True
+        self.swing_mode = 0
+        self.turbo_mode = False
+        self.fahrenheit = True
+        self.sleep = False
+
+    @property
+    def payload(self):
+        # Build prompt tone and power status byte
+        beep = 0x42 if self.beep_on else 0
+        power = 0x1 if self.power_on else 0
+
+        # Build target temp and mode byte
+        fractional, integral = math.modf(self.target_temperature)
+        temperature = (int(integral) & 0xF) | (0x10 if fractional > 0 else 0)
+        mode = (self.operational_mode & 0x7) << 5
+
+        # Build swing mode byte
+        swing_mode = 0x30 | (self.swing_mode & 0x3F)
+
+        # Build eco mode byte
+        eco_mode = 0x80 if self.eco_mode else 0
+
+        # Build sleep, turbo and fahrenheit byte
+        sleep = 0x01 if self.sleep else 0
+        turbo = 0x02 if self.turbo_mode else 0
+        fahrenheit = 0x04 if self.fahrenheit else 0
+
+        # Build alternate turbo byte
+        turbo_alt = 0x20 if self.turbo_mode else 0
+
+        return bytes([
+            # Set state
+            0x40,
+            # Beep and power state
+            beep | power,
+            # Temperature and operational mode
+            temperature | mode,
+            # Fan speed
+            self.fan_speed,
+            # Unknown
+            0x7F, 0x7F, 0x00,
+            # Swing mode
+            swing_mode,
+            # Alternate turbo mode
+            turbo_alt,
+            # ECO mode
+            eco_mode,
+            # Sleep, turbo mode and fahrenheit
+            sleep | turbo | fahrenheit,
+            # Unknown
+            0x00, 0x00, 0x00, 0x00,
+            0x00, 0x00, 0x00, 0x00,
+            0x00, 0x00, 0x00, 0x00, 0x00,
+        ])
+
+
+class toggle_display_command(command):
+    def __init__(self, device_type):
+        # For whatever reason, toggle display uses a request type...
+        super().__init__(device_type, FRAME_TYPE=FRAME_TYPE.Request)
+
+    @property
+    def payload(self):
+        # Payload taken directly from dudanov/MideaUART
+        return bytes([
+            # Get state
+            0x41,
+            # Unknown
+            0x61, 0x00, 0xFF, 0x02,
+            0x00, 0x02, 0x00, 0x00,
+            0x00, 0x00, 0x00, 0x00,
+            0x00, 0x00, 0x00, 0x00,
+            0x00, 0x00, 0x00, 0x00,
+        ])
+
+
+class response():
+    def __init__(self, frame: bytes):
+        # Build a memoryview of the frame for zero-copy slicing
+        frame_mv = memoryview(frame)
+
+        # Validate frame checksum
+        calc_checksum = command.checksum(frame_mv[0:-1])
+        recv_checkum = frame_mv[-1]
+        if recv_checkum != calc_checksum:
+            _LOGGER.error("Frame '{}' failed checksum. Received: 0x{:X}, Expected: 0x{:X}.".format(
+                frame_mv.hex(), recv_checkum, calc_checksum))
+            frame_mv.release()
+            return
+
+        # Fetch frame payload and payload with CRC
+        payload_crc = frame_mv[10:-1]
+        payload = payload_crc[0:-1]
+
+        # Validate payload CRC
+        calc_crc = crc8.calculate(payload)
+        recv_crc = payload_crc[-1]
+        if recv_crc != calc_crc:
+            _LOGGER.error("Payload '{}' failed CRC. Received: 0x{:X}, Expected: 0x{:X}.".format(
+                payload_crc.hex(), recv_crc, calc_crc))
+            frame_mv.release()
+            return
+
+        # Get ID
+        self._id = payload[0]
+
+        # Unpack the payload
+        self.unpack(payload)
+
+        # Free the memoryview
+        frame_mv.release()
+
+    @staticmethod
+    def construct(frame):
+        id = frame[10]
+        if id == ResponseId.State:
+            return state_response(frame)
+        elif id == ResponseId.Capabilities:
+            return capabilities_response(frame)
+        else:
+            # Unrecognized frame
+            return response(frame)
+
+    @property
+    def id(self):
+        return self._id
+
+    @abstractmethod
+    def unpack(self, payload: memoryview):
+        # Make a copy for debug
+        self.payload = bytes(payload)
+
+
+class capabilities_response(response):
+    def __init__(self, frame: bytes):
+        super().__init__(frame)
+
+    def unpack(self, payload: memoryview):
+        if self.id != ResponseId.Capabilities:
+            # TODO throw instead?
+            _LOGGER.error(
+                "Invalid capabilities response ID.")
+            return
+
+        _LOGGER.debug(
+            "Capabilities response payload: {}".format(payload.hex()))
+
+        self.read_capabilities(payload)
+
+        _LOGGER.debug(
+            "Supported capabilities: {}".format(self.capabilities))
+
+    def read_capabilities(self, payload: memoryview):
+        # Clear existing capabilities
+        self.capabilities = {}
+
+        # Define some local functions to parse capability values
+        def get_bool(v): return v != 0
+        def get_value(w): return lambda v: v == w
+        def get_no_value(w): return lambda v: v != w
+
+        # Define a named tuple that represents a decoder
+        reader = namedtuple("decoder", "name read")
+
+        # Create a map of capability ID to decoders
+        capability_readers = {
+            CapabilityId.IndoorHumidity: reader("indoor_humidity", get_bool),
+            CapabilityId.SilkyCool: reader("silky_cool", get_value(1)),
+            CapabilityId.SmartEye:  reader("smart_eye", get_value(1)),
+            CapabilityId.WindOnMe:  reader("wind_on_me", get_value(1)),
+            CapabilityId.WindOffMe:  reader("wind_off_me", get_value(1)),
+            CapabilityId.ActiveClean:  reader("active_clean", get_value(1)),
+            CapabilityId.OneKeyNoWindOnMe: reader("one_key_no_wind_on_me", get_value(1)),
+            CapabilityId.BreezeControl: reader("breeze_control", get_value(1)),
+            # Fan speed control always seems to return false, even if unit can
+            CapabilityId.FanSpeedControl: reader("fan_speed_control", get_no_value(1)),
+            CapabilityId.PresetEco: [
+                reader("eco_mode", get_value(1)),
+                reader("eco_mode_2", get_value(2)),
+            ],
+            CapabilityId.PresetFreezeProtection: reader("freeze_protection", get_value(1)),
+            CapabilityId.Modes: [
+                reader("heat_mode", lambda v: v == 1 or v == 2),
+                reader("cool_mode", lambda v: v == 0 or v == 3),
+                reader("dry_mode", lambda v: v < 2),
+                reader("auto_mode", lambda v: v < 3),
+            ],
+            CapabilityId.SwingModes: [
+                reader("swing_horizontal", lambda v: v == 1 or v == 3),
+                reader("swing_vertical", lambda v: v < 2),
+            ],
+            CapabilityId.Power: [
+                reader("power_cal", lambda v: v == 2 or v == 3),
+                reader("power_cal_setting", lambda v: v == 3),
+            ],
+            CapabilityId.Nest: [
+                reader("nest_check", lambda v: v == 1 or v == 2 or v == 4),
+                reader("nest_need_change", lambda v: v == 3 or v == 4),
+            ],
+            CapabilityId.AuxElectricHeat: reader("aux_electric_heat", get_bool),
+            CapabilityId.PresetTurbo:  [
+                reader("turbo_heat", lambda v: v == 1 or v == 3),
+                reader("turbo_cool", lambda v: v < 2),
+            ],
+            CapabilityId.Humidity:
+            [
+                reader("humidity_auto_set", lambda v: v == 1 or v == 2),
+                reader("humidity_manual_set", lambda v: v == 2 or v == 3),
+            ],
+            CapabilityId.UnitChangeable: reader("unit_changeable", get_value(0)),
+            CapabilityId.LightControl: reader("light_control", get_bool),
+            # Temperatures capability too complex to be handled here
+            CapabilityId.Buzzer:  reader("buzzer", get_bool),
+        }
+
+        count = payload[1]
+        caps = payload[2:]
+
+        # Loop through each capability
+        for i in range(0, count):
+            # Stop if out of data
+            if len(caps) < 3:
+                break
+
+            # Skip empty capabilities
+            size = caps[2]
+            if size == 0:
+                continue
+
+            # Covert ID to enumerate type
+            try:
+                # Unpack 16 bit ID
+                (cap_id, ) = struct.unpack("<H", caps[0:2])
+                id = CapabilityId(cap_id)
+            except ValueError:
+                _LOGGER.warn(
+                    "Unknown capability. ID: 0x{:04X}, Size: {}.".format(id, size))
+                # Advanced to next capability
+                caps = caps[3+size:]
+                continue
+
+            # Fetch first cap value
+            value = caps[3]
+
+            # Apply predefined capability reader if it exists
+            if id in capability_readers:
+                # Local function to apply a reader
+                def apply(d): return {d.name: d.read(value)}
+
+                reader = capability_readers[cap_id]
+                if isinstance(reader, list):
+                    # Apply each reader in the list
+                    for r in reader:
+                        self.capabilities.update(apply(r))
+                else:
+                    # Apply the single reader
+                    self.capabilities.update(apply(reader))
+
+            elif id == CapabilityId.Temperatures:
+                # Skip if capability size is too small
+                if size < 6:
+                    continue
+
+                self.capabilities["cool_min_temperature"] = caps[3] * 0.5
+                self.capabilities["cool_max_temperature"] = caps[4] * 0.5
+                self.capabilities["auto_min_temperature"] = caps[5] * 0.5
+                self.capabilities["auto_max_temperature"] = caps[6] * 0.5
+                self.capabilities["heat_min_temperature"] = caps[7] * 0.5
+                self.capabilities["heat_max_temperature"] = caps[8] * 0.5
+
+                self.capabilities["decimals"] = caps[9] == 0 if size > 6 else caps[2] == 0
+
+            else:
+                _LOGGER.warn(
+                    "Unsupported capability. ID: 0x{:04X}, Size: {}.".format(id, size))
+
+            # Advanced to next capability
+            caps = caps[3+size:]
+
+    @property
+    def swing_horizontal(self):
+        return self.capabilities.get("swing_horizontal", False)
+
+    @property
+    def swing_vertical(self):
+        return self.capabilities.get("swing_vertical", False)
+
+    @property
+    def swing_both(self):
+        return self.swing_vertical and self.swing_horizontal
+
+    @property
+    def dry_mode(self):
+        return self.capabilities.get("dry_mode", False)
+
+    @property
+    def cool_mode(self):
+        return self.capabilities.get("cool_mode", False)
+
+    @property
+    def heat_mode(self):
+        return self.capabilities.get("heat_mode", False)
+
+    @property
+    def auto_mode(self):
+        return self.capabilities.get("auto_mode", False)
+
+    @property
+    def eco_mode(self):
+        return self.capabilities.get("eco_mode", False) or self.capabilities.get("eco_mode_2", False)
+
+    @property
+    def turbo_mode(self):
+        return self.capabilities.get("turbo_heat", False) or self.capabilities.get("turbo_cool", False)
+
+    @property
+    def display_control(self):
+        return self.capabilities.get("light_control", False)
+
+    @property
+    def min_temperature(self):
+        mode = ["cool", "auto", "heat"]
+        return min([self.capabilities.get(f"{m}_min_temperature", 16) for m in mode])
+
+    @property
+    def max_temperature(self):
+        mode = ["cool", "auto", "heat"]
+        return max([self.capabilities.get(f"{m}_max_temperature", 30) for m in mode])
+
+
+class state_response(response):
+    def __init__(self, frame: bytes):
+        super().__init__(frame)
+
+    def unpack(self, payload: memoryview):
+        if self.id != ResponseId.State:
+            # TODO throw instead?
+            _LOGGER.error(
+                "Invalid state response ID.")
+            return
+
+        _LOGGER.debug(
+            "State response payload: {}".format(payload.hex()))
+
+        self.read_state(payload)
+
+    def read_state(self, payload: memoryview):
+
+        self.power_on = bool(payload[1] & 0x1)
+        #self.imode_resume = payload[1] & 0x4
+        #self.timer_mode = (payload[1] & 0x10) > 0
+        #self.appliance_error = (payload[1] & 0x80) > 0
+
+        # Unpack target temp and mode byte
+        self.target_temperature = (payload[2] & 0xF) + 16.0
+        self.target_temperature += 0.5 if payload[2] & 0x10 else 0.0
+        self.operational_mode = (payload[2] >> 5) & 0x7
+
+        # Fan speed
+        # TODO Fan speed can be auto = 102, or value from 0 - 100
+        # On my unit, Low == 40 (LED < 40), Med == 60 (LED < 60), High == 100 (LED < 100)
+        self.fan_speed = payload[3]
+
+        # on_timer_value = payload[4]
+        # on_timer_minutes = payload[6]
+        # self.on_timer = {
+        #     'status': ((on_timer_value & 0x80) >> 7) > 0,
+        #     'hour': (on_timer_value & 0x7c) >> 2,
+        #     'minutes': (on_timer_value & 0x3) | ((on_timer_minutes & 0xf0) >> 4)
+        # }
+
+        # off_timer_value = payload[5]
+        # off_timer_minutes = payload[6]
+        # self.off_timer = {
+        #     'status': ((off_timer_value & 0x80) >> 7) > 0,
+        #     'hour': (off_timer_value & 0x7c) >> 2,
+        #     'minutes': (off_timer_value & 0x3) | (off_timer_minutes & 0xf)
+        # }
+
+        # Swing mode
+        self.swing_mode = payload[7] & 0xF
+
+        # self.cozy_sleep = payload[8] & 0x03
+        # self.save = (payload[8] & 0x08) > 0
+        # self.low_frequency_fan = (payload[8] & 0x10) > 0
+        self.turbo_mode = bool(payload[8] & 0x20)
+        # self.feel_own = (payload[8] & 0x80) > 0
+
+        self.eco_mode = bool(payload[9] & 0x10)
+        # self.child_sleep_mode = (payload[9] & 0x01) > 0
+        # self.exchange_air = (payload[9] & 0x02) > 0
+        # self.dry_clean = (payload[9] & 0x04) > 0
+        # self.aux_heat = (payload[9] & 0x08) > 0
+        # self.clean_up = (payload[9] & 0x20) > 0
+        # self.temp_unit = (payload[9] & 0x80) > 0
+
+        self.sleep = bool(payload[10] & 0x1)
+        self.turbo_mode |= bool(payload[10] & 0x2)
+        self.fahrenheit = bool(payload[10] & 0x4)
+        # self.catch_cold = (payload[10] & 0x08) > 0
+        # self.night_light = (payload[10] & 0x10) > 0
+        # self.peak_elec = (payload[10] & 0x20) > 0
+        # self.natural_fan = (payload[10] & 0x40) > 0
+
+        self.indoor_temperature = (payload[11] - 50) / 2.0
+
+        self.outdoor_temperature = (payload[12] - 50) / 2.0
+
+        # self.humidity = (payload[13] & 0x7F)
+
+        self.filter_alert = bool(payload[13] & 0x20)
+
+        self.display_on = (payload[14] != 0x70)
+
+        # TODO dudanov/MideaUART freeze protection in byte 21, bit 7
+        # TODO dudanov/MideaUART humidity set point in byte 19, mask 0x7F