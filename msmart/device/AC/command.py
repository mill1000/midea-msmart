<<<<<<< HEAD

=======
>>>>>>> 95c8d7dc
import logging
import math
import struct
from abc import ABC, abstractmethod
from collections import namedtuple
from enum import IntEnum

import msmart.crc8 as crc8
from msmart.base_command import command
from msmart.const import FRAME_TYPE

_LOGGER = logging.getLogger(__name__)


class InvalidResponseException(Exception):
    pass


class ResponseId(IntEnum):
    State = 0xC0
    Capabilities = 0xB5


class CapabilityId(IntEnum):
    IndoorHumidity = 0x0015
    SilkyCool = 0x0018
    SmartEye = 0x0030
    WindOnMe = 0x0032
    WindOffMe = 0x0033
    ActiveClean = 0x0039
    OneKeyNoWindOnMe = 0x0042
    BreezeControl = 0x0043
    FanSpeedControl = 0x0210
    PresetEco = 0x0212
    PresetFreezeProtection = 0x0213
    Modes = 0x0214
    SwingModes = 0x0215
    Power = 0x0216
    Nest = 0x0217
    AuxElectricHeat = 0x0219
    PresetTurbo = 0x021A
    Humidity = 0x021F
    UnitChangeable = 0x0222
    LightControl = 0x0224
    Temperatures = 0x0225
    Buzzer = 0x022C


class temperature_type(IntEnum):
    Unknown = 0
    Indoor = 0x2
    Outdoor = 0x3


class get_capabilities_command(command):
    def __init__(self, device_type):
        super().__init__(device_type, FRAME_TYPE=FRAME_TYPE.Request)

    @property
    def payload(self):
        return bytes([
            # Get capabilities
            0xB5,
            # Unknown
            0x01, 0x11,
        ])


class get_state_command(command):
    def __init__(self, device_type):
        super().__init__(device_type, FRAME_TYPE=FRAME_TYPE.Request)

        self.temperature_type = temperature_type.Indoor

    @property
    def payload(self):
        return bytes([
            # Get state
            0x41,
            # Unknown
            0x81, 0x00, 0xFF, 0x03, 0xFF, 0x00,
            # Temperature request
            self.temperature_type,
            # Unknown
            0x00, 0x00, 0x00, 0x00,
            0x00, 0x00, 0x00, 0x00,
            0x00, 0x00, 0x00, 0x00,
            # Unknown
            0x03,
        ])


class set_state_command(command):
    def __init__(self, device_type):
        super().__init__(device_type, FRAME_TYPE=FRAME_TYPE.Set)

        self.beep_on = True
        self.power_on = False
        self.target_temperature = 25.0
        self.operational_mode = 0
        self.fan_speed = 0
        self.eco_mode = True
        self.swing_mode = 0
        self.turbo_mode = False
        self.fahrenheit = True
        self.sleep_mode = False
        self.freeze_protection_mode = False

    @property
    def payload(self):
        # Build prompt tone and power status byte
        beep = 0x42 if self.beep_on else 0
        power = 0x1 if self.power_on else 0

        # Build target temp and mode byte
        fractional, integral = math.modf(self.target_temperature)
        temperature = (int(integral) & 0xF) | (0x10 if fractional > 0 else 0)
        mode = (self.operational_mode & 0x7) << 5

        # Build swing mode byte
        swing_mode = 0x30 | (self.swing_mode & 0x3F)

        # Build eco mode byte
        eco_mode = 0x80 if self.eco_mode else 0

        # Build sleep, turbo and fahrenheit byte
        sleep = 0x01 if self.sleep_mode else 0
        turbo = 0x02 if self.turbo_mode else 0
        fahrenheit = 0x04 if self.fahrenheit else 0

        # Build alternate turbo byte
        turbo_alt = 0x20 if self.turbo_mode else 0

        # Build alternate turbo byte
        freeze_protect = 0x80 if self.freeze_protection_mode else 0

        return bytes([
            # Set state
            0x40,
            # Beep and power state
            beep | power,
            # Temperature and operational mode
            temperature | mode,
            # Fan speed
            self.fan_speed,
            # Unknown
            0x7F, 0x7F, 0x00,
            # Swing mode
            swing_mode,
            # Alternate turbo mode
            turbo_alt,
            # ECO mode
            eco_mode,
            # Sleep mode, turbo mode and fahrenheit
            sleep | turbo | fahrenheit,
            # Unknown
            0x00, 0x00, 0x00, 0x00,
            0x00, 0x00, 0x00, 0x00,
            0x00, 0x00,
            # Frost/freeze protection
            freeze_protect,
            # Unknown
            0x00, 0x00,
        ])


class toggle_display_command(command):
    def __init__(self, device_type):
        # For whatever reason, toggle display uses a request type...
        super().__init__(device_type, FRAME_TYPE=FRAME_TYPE.Request)

    @property
    def payload(self):
        # Payload taken directly from dudanov/MideaUART
        return bytes([
            # Get state
            0x41,
            # Unknown
            0x61, 0x00, 0xFF, 0x02,
            0x00, 0x02, 0x00, 0x00,
            0x00, 0x00, 0x00, 0x00,
            0x00, 0x00, 0x00, 0x00,
            0x00, 0x00, 0x00, 0x00,
        ])


class response():
    def __init__(self, payload: memoryview):
        # Set ID and copy the payload
        self._id = payload[0]
        self._payload = bytes(payload)

    @property
    def id(self):
        return self._id

    @property
    def payload(self):
        return self._payload

    @staticmethod
    def validate(frame: memoryview):
        # Validate frame checksum
        frame_checksum = command.checksum(frame[1:-1])
        if frame_checksum != frame[-1]:
            raise InvalidResponseException(
                f"Frame '{frame.hex()}' failed checksum. Received: 0x{frame[-1]:X}, Expected: 0x{frame_checksum:X}.")

        # Extract frame payload to validate CRC/checksum
        payload = frame[10:-1]

        # Some devices use a CRC others seem to use a 2nd checksum
        payload_crc = crc8.calculate(payload[0:-1])
        payload_checksum = command.checksum(payload[0:-1])

        if payload_crc != payload[-1] and payload_checksum != payload[-1]:
            raise InvalidResponseException(
                f"Payload '{payload.hex()}' failed CRC and checksum. Received: 0x{payload[-1]:X}, Expected: 0x{payload_crc:X} or 0x{payload_checksum:X}.")

    @staticmethod
    def construct(frame: bytes):
        # Build a memoryview of the frame for zero-copy slicing
        with memoryview(frame) as frame_mv:
            # Ensure frame is valid before parsing
            response.validate(frame_mv)

            # Parse frame depending on id
            id = frame_mv[10]
            payload = frame_mv[10:-2]
            if id == ResponseId.State:
                return state_response(payload)
            elif id == ResponseId.Capabilities:
                return capabilities_response(payload)
            else:
                return response(payload)


class capabilities_response(response):
    def __init__(self, payload: memoryview):
        super().__init__(payload)

        self._capabilities = {}

        _LOGGER.debug("Capabilities response payload: %s", payload.hex())

        self._parse_capabilities(payload)

        _LOGGER.debug("Supported capabilities: %s", self._capabilities)

    def _parse_capabilities(self, payload: memoryview):
        # Clear existing capabilities
        self._capabilities.clear()

        # Define some local functions to parse capability values
        def get_bool(v): return v != 0
        def get_value(w): return lambda v: v == w
        def get_no_value(w): return lambda v: v != w

        # Define a named tuple that represents a decoder
        reader = namedtuple("decoder", "name read")

        # Create a map of capability ID to decoders
        capability_readers = {
            CapabilityId.IndoorHumidity: reader("indoor_humidity", get_bool),
            CapabilityId.SilkyCool: reader("silky_cool", get_value(1)),
            CapabilityId.SmartEye:  reader("smart_eye", get_value(1)),
            CapabilityId.WindOnMe:  reader("wind_on_me", get_value(1)),
            CapabilityId.WindOffMe:  reader("wind_off_me", get_value(1)),
            CapabilityId.ActiveClean:  reader("active_clean", get_value(1)),
            CapabilityId.OneKeyNoWindOnMe: reader("one_key_no_wind_on_me", get_value(1)),
            CapabilityId.BreezeControl: reader("breeze_control", get_value(1)),
            # Fan speed control always seems to return false, even if unit can
            CapabilityId.FanSpeedControl: reader("fan_speed_control", get_no_value(1)),
            CapabilityId.PresetEco: [
                reader("eco_mode", get_value(1)),
                reader("eco_mode_2", get_value(2)),
            ],
            CapabilityId.PresetFreezeProtection: reader("freeze_protection", get_value(1)),
            CapabilityId.Modes: [
                reader("heat_mode", lambda v: v == 1 or v == 2),
                reader("cool_mode", lambda v: v != 2),
                reader("dry_mode", lambda v: v < 2),
                reader("auto_mode", lambda v: v < 3),
            ],
            CapabilityId.SwingModes: [
                reader("swing_horizontal", lambda v: v == 1 or v == 3),
                reader("swing_vertical", lambda v: v < 2),
            ],
            CapabilityId.Power: [
                reader("power_cal", lambda v: v == 2 or v == 3),
                reader("power_cal_setting", lambda v: v == 3),
            ],
            CapabilityId.Nest: [
                reader("nest_check", lambda v: v == 1 or v == 2 or v == 4),
                reader("nest_need_change", lambda v: v == 3 or v == 4),
            ],
            CapabilityId.AuxElectricHeat: reader("aux_electric_heat", get_bool),
            CapabilityId.PresetTurbo:  [
                reader("turbo_heat", lambda v: v == 1 or v == 3),
                reader("turbo_cool", lambda v: v < 2),
            ],
            CapabilityId.Humidity:
            [
                reader("humidity_auto_set", lambda v: v == 1 or v == 2),
                reader("humidity_manual_set", lambda v: v == 2 or v == 3),
            ],
            CapabilityId.UnitChangeable: reader("unit_changeable", get_value(0)),
            CapabilityId.LightControl: reader("light_control", get_bool),
            # Temperatures capability too complex to be handled here
            CapabilityId.Buzzer:  reader("buzzer", get_bool),
        }

        count = payload[1]
        caps = payload[2:]

        # Loop through each capability
        for i in range(0, count):
            # Stop if out of data
            if len(caps) < 3:
                break

            # Skip empty capabilities
            size = caps[2]
            if size == 0:
                continue

            # Unpack 16 bit ID
            (cap_id, ) = struct.unpack("<H", caps[0:2])

            # Covert ID to enumerate type
            try:
                id = CapabilityId(cap_id)
            except ValueError:
                _LOGGER.warning(
                    "Unknown capability. ID: 0x%4X, Size: %d.", cap_id, size)
                # Advanced to next capability
                caps = caps[3+size:]
                continue

            # Fetch first cap value
            value = caps[3]

            # Apply predefined capability reader if it exists
            if id in capability_readers:
                # Local function to apply a reader
                def apply(d): return {d.name: d.read(value)}

                reader = capability_readers[cap_id]
                if isinstance(reader, list):
                    # Apply each reader in the list
                    for r in reader:
                        self._capabilities.update(apply(r))
                else:
                    # Apply the single reader
                    self._capabilities.update(apply(reader))

            elif id == CapabilityId.Temperatures:
                # Skip if capability size is too small
                if size < 6:
                    continue

                self._capabilities["cool_min_temperature"] = caps[3] * 0.5
                self._capabilities["cool_max_temperature"] = caps[4] * 0.5
                self._capabilities["auto_min_temperature"] = caps[5] * 0.5
                self._capabilities["auto_max_temperature"] = caps[6] * 0.5
                self._capabilities["heat_min_temperature"] = caps[7] * 0.5
                self._capabilities["heat_max_temperature"] = caps[8] * 0.5

                self._capabilities["decimals"] = caps[9] == 0 if size > 6 else caps[2] == 0

            else:
                _LOGGER.warning(
                    "Unsupported capability. ID: 0x%04X, Size: %d.", id, size)

            # Advanced to next capability
            caps = caps[3+size:]

    @property
    def swing_horizontal(self):
        return self._capabilities.get("swing_horizontal", False)

    @property
    def swing_vertical(self):
        return self._capabilities.get("swing_vertical", False)

    @property
    def swing_both(self):
        return self.swing_vertical and self.swing_horizontal

    @property
    def dry_mode(self):
        return self._capabilities.get("dry_mode", False)

    @property
    def cool_mode(self):
        return self._capabilities.get("cool_mode", False)

    @property
    def heat_mode(self):
        return self._capabilities.get("heat_mode", False)

    @property
    def auto_mode(self):
        return self._capabilities.get("auto_mode", False)

    @property
    def eco_mode(self):
        return self._capabilities.get("eco_mode", False) or self._capabilities.get("eco_mode_2", False)

    @property
    def turbo_mode(self):
        return self._capabilities.get("turbo_heat", False) or self._capabilities.get("turbo_cool", False)

    @property
    def display_control(self):
        return self._capabilities.get("light_control", False)

    @property
    def min_temperature(self):
        mode = ["cool", "auto", "heat"]
        return min([self._capabilities.get(f"{m}_min_temperature", 16) for m in mode])

    @property
    def max_temperature(self):
        mode = ["cool", "auto", "heat"]
        return max([self._capabilities.get(f"{m}_max_temperature", 30) for m in mode])

    @property
    def freeze_protection_mode(self):
        return self._capabilities.get("freeze_protection", False)


class state_response(response):
    def __init__(self, payload: memoryview):
        super().__init__(payload)

        self.power_on = None
        self.target_temperature = None
        self.operational_mode = None
        self.fan_speed = None
        self.swing_mode = None
        self.turbo_mode = None
        self.eco_mode = None
        self.sleep_mode = None
        self.fahrenheit = None
        self.indoor_temperature = None
        self.outdoor_temperature = None
        self.filter_alert = None
        self.display_on = None
        self.freeze_protection_mode = None

        _LOGGER.debug("State response payload: %s", payload.hex())

        self._parse(payload)

    def _parse(self, payload: memoryview):

        self.power_on = bool(payload[1] & 0x1)
        # self.imode_resume = payload[1] & 0x4
        # self.timer_mode = (payload[1] & 0x10) > 0
        # self.appliance_error = (payload[1] & 0x80) > 0

        # Unpack target temp and mode byte
        self.target_temperature = (payload[2] & 0xF) + 16.0
        self.target_temperature += 0.5 if payload[2] & 0x10 else 0.0
        self.operational_mode = (payload[2] >> 5) & 0x7

        # Fan speed
        # TODO Fan speed can be auto = 102, or value from 0 - 100
        # On my unit, Low == 40 (LED < 40), Med == 60 (LED < 60), High == 100 (LED < 100)
        self.fan_speed = payload[3]

        # on_timer_value = payload[4]
        # on_timer_minutes = payload[6]
        # self.on_timer = {
        #     'status': ((on_timer_value & 0x80) >> 7) > 0,
        #     'hour': (on_timer_value & 0x7c) >> 2,
        #     'minutes': (on_timer_value & 0x3) | ((on_timer_minutes & 0xf0) >> 4)
        # }

        # off_timer_value = payload[5]
        # off_timer_minutes = payload[6]
        # self.off_timer = {
        #     'status': ((off_timer_value & 0x80) >> 7) > 0,
        #     'hour': (off_timer_value & 0x7c) >> 2,
        #     'minutes': (off_timer_value & 0x3) | (off_timer_minutes & 0xf)
        # }

        # Swing mode
        self.swing_mode = payload[7] & 0xF

        # self.cozy_sleep = payload[8] & 0x03
        # self.save = (payload[8] & 0x08) > 0
        # self.low_frequency_fan = (payload[8] & 0x10) > 0
        self.turbo_mode = bool(payload[8] & 0x20)
        # self.feel_own = (payload[8] & 0x80) > 0

        self.eco_mode = bool(payload[9] & 0x10)
        # self.child_sleep_mode = (payload[9] & 0x01) > 0
        # self.exchange_air = (payload[9] & 0x02) > 0
        # self.dry_clean = (payload[9] & 0x04) > 0
        # self.aux_heat = (payload[9] & 0x08) > 0
        # self.clean_up = (payload[9] & 0x20) > 0
        # self.temp_unit = (payload[9] & 0x80) > 0

        self.sleep_mode = bool(payload[10] & 0x1)
        self.turbo_mode |= bool(payload[10] & 0x2)
        self.fahrenheit = bool(payload[10] & 0x4)
        # self.catch_cold = (payload[10] & 0x08) > 0
        # self.night_light = (payload[10] & 0x10) > 0
        # self.peak_elec = (payload[10] & 0x20) > 0
        # self.natural_fan = (payload[10] & 0x40) > 0

        self.indoor_temperature = (
            payload[11] - 50) / 2.0 if payload[11] != 0xff else None

        self.outdoor_temperature = (
            payload[12] - 50) / 2.0 if payload[12] != 0xff else None

        # self.humidity = (payload[13] & 0x7F)

        self.filter_alert = bool(payload[13] & 0x20)

        self.display_on = (payload[14] != 0x70)

        # TODO dudanov/MideaUART humidity set point in byte 19, mask 0x7F

        # TODO Some payloads are shorter than expected. Unsure what, when or why
        # This length was picked arbitrarily from one user's shorter payload
        if len(payload) < 22:
            return

        self.freeze_protection_mode = bool(payload[21] & 0x80)
<|MERGE_RESOLUTION|>--- conflicted
+++ resolved
@@ -1,537 +1,533 @@
-<<<<<<< HEAD
-
-=======
->>>>>>> 95c8d7dc
-import logging
-import math
-import struct
-from abc import ABC, abstractmethod
-from collections import namedtuple
-from enum import IntEnum
-
-import msmart.crc8 as crc8
-from msmart.base_command import command
-from msmart.const import FRAME_TYPE
-
-_LOGGER = logging.getLogger(__name__)
-
-
-class InvalidResponseException(Exception):
-    pass
-
-
-class ResponseId(IntEnum):
-    State = 0xC0
-    Capabilities = 0xB5
-
-
-class CapabilityId(IntEnum):
-    IndoorHumidity = 0x0015
-    SilkyCool = 0x0018
-    SmartEye = 0x0030
-    WindOnMe = 0x0032
-    WindOffMe = 0x0033
-    ActiveClean = 0x0039
-    OneKeyNoWindOnMe = 0x0042
-    BreezeControl = 0x0043
-    FanSpeedControl = 0x0210
-    PresetEco = 0x0212
-    PresetFreezeProtection = 0x0213
-    Modes = 0x0214
-    SwingModes = 0x0215
-    Power = 0x0216
-    Nest = 0x0217
-    AuxElectricHeat = 0x0219
-    PresetTurbo = 0x021A
-    Humidity = 0x021F
-    UnitChangeable = 0x0222
-    LightControl = 0x0224
-    Temperatures = 0x0225
-    Buzzer = 0x022C
-
-
-class temperature_type(IntEnum):
-    Unknown = 0
-    Indoor = 0x2
-    Outdoor = 0x3
-
-
-class get_capabilities_command(command):
-    def __init__(self, device_type):
-        super().__init__(device_type, FRAME_TYPE=FRAME_TYPE.Request)
-
-    @property
-    def payload(self):
-        return bytes([
-            # Get capabilities
-            0xB5,
-            # Unknown
-            0x01, 0x11,
-        ])
-
-
-class get_state_command(command):
-    def __init__(self, device_type):
-        super().__init__(device_type, FRAME_TYPE=FRAME_TYPE.Request)
-
-        self.temperature_type = temperature_type.Indoor
-
-    @property
-    def payload(self):
-        return bytes([
-            # Get state
-            0x41,
-            # Unknown
-            0x81, 0x00, 0xFF, 0x03, 0xFF, 0x00,
-            # Temperature request
-            self.temperature_type,
-            # Unknown
-            0x00, 0x00, 0x00, 0x00,
-            0x00, 0x00, 0x00, 0x00,
-            0x00, 0x00, 0x00, 0x00,
-            # Unknown
-            0x03,
-        ])
-
-
-class set_state_command(command):
-    def __init__(self, device_type):
-        super().__init__(device_type, FRAME_TYPE=FRAME_TYPE.Set)
-
-        self.beep_on = True
-        self.power_on = False
-        self.target_temperature = 25.0
-        self.operational_mode = 0
-        self.fan_speed = 0
-        self.eco_mode = True
-        self.swing_mode = 0
-        self.turbo_mode = False
-        self.fahrenheit = True
-        self.sleep_mode = False
-        self.freeze_protection_mode = False
-
-    @property
-    def payload(self):
-        # Build prompt tone and power status byte
-        beep = 0x42 if self.beep_on else 0
-        power = 0x1 if self.power_on else 0
-
-        # Build target temp and mode byte
-        fractional, integral = math.modf(self.target_temperature)
-        temperature = (int(integral) & 0xF) | (0x10 if fractional > 0 else 0)
-        mode = (self.operational_mode & 0x7) << 5
-
-        # Build swing mode byte
-        swing_mode = 0x30 | (self.swing_mode & 0x3F)
-
-        # Build eco mode byte
-        eco_mode = 0x80 if self.eco_mode else 0
-
-        # Build sleep, turbo and fahrenheit byte
-        sleep = 0x01 if self.sleep_mode else 0
-        turbo = 0x02 if self.turbo_mode else 0
-        fahrenheit = 0x04 if self.fahrenheit else 0
-
-        # Build alternate turbo byte
-        turbo_alt = 0x20 if self.turbo_mode else 0
-
-        # Build alternate turbo byte
-        freeze_protect = 0x80 if self.freeze_protection_mode else 0
-
-        return bytes([
-            # Set state
-            0x40,
-            # Beep and power state
-            beep | power,
-            # Temperature and operational mode
-            temperature | mode,
-            # Fan speed
-            self.fan_speed,
-            # Unknown
-            0x7F, 0x7F, 0x00,
-            # Swing mode
-            swing_mode,
-            # Alternate turbo mode
-            turbo_alt,
-            # ECO mode
-            eco_mode,
-            # Sleep mode, turbo mode and fahrenheit
-            sleep | turbo | fahrenheit,
-            # Unknown
-            0x00, 0x00, 0x00, 0x00,
-            0x00, 0x00, 0x00, 0x00,
-            0x00, 0x00,
-            # Frost/freeze protection
-            freeze_protect,
-            # Unknown
-            0x00, 0x00,
-        ])
-
-
-class toggle_display_command(command):
-    def __init__(self, device_type):
-        # For whatever reason, toggle display uses a request type...
-        super().__init__(device_type, FRAME_TYPE=FRAME_TYPE.Request)
-
-    @property
-    def payload(self):
-        # Payload taken directly from dudanov/MideaUART
-        return bytes([
-            # Get state
-            0x41,
-            # Unknown
-            0x61, 0x00, 0xFF, 0x02,
-            0x00, 0x02, 0x00, 0x00,
-            0x00, 0x00, 0x00, 0x00,
-            0x00, 0x00, 0x00, 0x00,
-            0x00, 0x00, 0x00, 0x00,
-        ])
-
-
-class response():
-    def __init__(self, payload: memoryview):
-        # Set ID and copy the payload
-        self._id = payload[0]
-        self._payload = bytes(payload)
-
-    @property
-    def id(self):
-        return self._id
-
-    @property
-    def payload(self):
-        return self._payload
-
-    @staticmethod
-    def validate(frame: memoryview):
-        # Validate frame checksum
-        frame_checksum = command.checksum(frame[1:-1])
-        if frame_checksum != frame[-1]:
-            raise InvalidResponseException(
-                f"Frame '{frame.hex()}' failed checksum. Received: 0x{frame[-1]:X}, Expected: 0x{frame_checksum:X}.")
-
-        # Extract frame payload to validate CRC/checksum
-        payload = frame[10:-1]
-
-        # Some devices use a CRC others seem to use a 2nd checksum
-        payload_crc = crc8.calculate(payload[0:-1])
-        payload_checksum = command.checksum(payload[0:-1])
-
-        if payload_crc != payload[-1] and payload_checksum != payload[-1]:
-            raise InvalidResponseException(
-                f"Payload '{payload.hex()}' failed CRC and checksum. Received: 0x{payload[-1]:X}, Expected: 0x{payload_crc:X} or 0x{payload_checksum:X}.")
-
-    @staticmethod
-    def construct(frame: bytes):
-        # Build a memoryview of the frame for zero-copy slicing
-        with memoryview(frame) as frame_mv:
-            # Ensure frame is valid before parsing
-            response.validate(frame_mv)
-
-            # Parse frame depending on id
-            id = frame_mv[10]
-            payload = frame_mv[10:-2]
-            if id == ResponseId.State:
-                return state_response(payload)
-            elif id == ResponseId.Capabilities:
-                return capabilities_response(payload)
-            else:
-                return response(payload)
-
-
-class capabilities_response(response):
-    def __init__(self, payload: memoryview):
-        super().__init__(payload)
-
-        self._capabilities = {}
-
-        _LOGGER.debug("Capabilities response payload: %s", payload.hex())
-
-        self._parse_capabilities(payload)
-
-        _LOGGER.debug("Supported capabilities: %s", self._capabilities)
-
-    def _parse_capabilities(self, payload: memoryview):
-        # Clear existing capabilities
-        self._capabilities.clear()
-
-        # Define some local functions to parse capability values
-        def get_bool(v): return v != 0
-        def get_value(w): return lambda v: v == w
-        def get_no_value(w): return lambda v: v != w
-
-        # Define a named tuple that represents a decoder
-        reader = namedtuple("decoder", "name read")
-
-        # Create a map of capability ID to decoders
-        capability_readers = {
-            CapabilityId.IndoorHumidity: reader("indoor_humidity", get_bool),
-            CapabilityId.SilkyCool: reader("silky_cool", get_value(1)),
-            CapabilityId.SmartEye:  reader("smart_eye", get_value(1)),
-            CapabilityId.WindOnMe:  reader("wind_on_me", get_value(1)),
-            CapabilityId.WindOffMe:  reader("wind_off_me", get_value(1)),
-            CapabilityId.ActiveClean:  reader("active_clean", get_value(1)),
-            CapabilityId.OneKeyNoWindOnMe: reader("one_key_no_wind_on_me", get_value(1)),
-            CapabilityId.BreezeControl: reader("breeze_control", get_value(1)),
-            # Fan speed control always seems to return false, even if unit can
-            CapabilityId.FanSpeedControl: reader("fan_speed_control", get_no_value(1)),
-            CapabilityId.PresetEco: [
-                reader("eco_mode", get_value(1)),
-                reader("eco_mode_2", get_value(2)),
-            ],
-            CapabilityId.PresetFreezeProtection: reader("freeze_protection", get_value(1)),
-            CapabilityId.Modes: [
-                reader("heat_mode", lambda v: v == 1 or v == 2),
-                reader("cool_mode", lambda v: v != 2),
-                reader("dry_mode", lambda v: v < 2),
-                reader("auto_mode", lambda v: v < 3),
-            ],
-            CapabilityId.SwingModes: [
-                reader("swing_horizontal", lambda v: v == 1 or v == 3),
-                reader("swing_vertical", lambda v: v < 2),
-            ],
-            CapabilityId.Power: [
-                reader("power_cal", lambda v: v == 2 or v == 3),
-                reader("power_cal_setting", lambda v: v == 3),
-            ],
-            CapabilityId.Nest: [
-                reader("nest_check", lambda v: v == 1 or v == 2 or v == 4),
-                reader("nest_need_change", lambda v: v == 3 or v == 4),
-            ],
-            CapabilityId.AuxElectricHeat: reader("aux_electric_heat", get_bool),
-            CapabilityId.PresetTurbo:  [
-                reader("turbo_heat", lambda v: v == 1 or v == 3),
-                reader("turbo_cool", lambda v: v < 2),
-            ],
-            CapabilityId.Humidity:
-            [
-                reader("humidity_auto_set", lambda v: v == 1 or v == 2),
-                reader("humidity_manual_set", lambda v: v == 2 or v == 3),
-            ],
-            CapabilityId.UnitChangeable: reader("unit_changeable", get_value(0)),
-            CapabilityId.LightControl: reader("light_control", get_bool),
-            # Temperatures capability too complex to be handled here
-            CapabilityId.Buzzer:  reader("buzzer", get_bool),
-        }
-
-        count = payload[1]
-        caps = payload[2:]
-
-        # Loop through each capability
-        for i in range(0, count):
-            # Stop if out of data
-            if len(caps) < 3:
-                break
-
-            # Skip empty capabilities
-            size = caps[2]
-            if size == 0:
-                continue
-
-            # Unpack 16 bit ID
-            (cap_id, ) = struct.unpack("<H", caps[0:2])
-
-            # Covert ID to enumerate type
-            try:
-                id = CapabilityId(cap_id)
-            except ValueError:
-                _LOGGER.warning(
-                    "Unknown capability. ID: 0x%4X, Size: %d.", cap_id, size)
-                # Advanced to next capability
-                caps = caps[3+size:]
-                continue
-
-            # Fetch first cap value
-            value = caps[3]
-
-            # Apply predefined capability reader if it exists
-            if id in capability_readers:
-                # Local function to apply a reader
-                def apply(d): return {d.name: d.read(value)}
-
-                reader = capability_readers[cap_id]
-                if isinstance(reader, list):
-                    # Apply each reader in the list
-                    for r in reader:
-                        self._capabilities.update(apply(r))
-                else:
-                    # Apply the single reader
-                    self._capabilities.update(apply(reader))
-
-            elif id == CapabilityId.Temperatures:
-                # Skip if capability size is too small
-                if size < 6:
-                    continue
-
-                self._capabilities["cool_min_temperature"] = caps[3] * 0.5
-                self._capabilities["cool_max_temperature"] = caps[4] * 0.5
-                self._capabilities["auto_min_temperature"] = caps[5] * 0.5
-                self._capabilities["auto_max_temperature"] = caps[6] * 0.5
-                self._capabilities["heat_min_temperature"] = caps[7] * 0.5
-                self._capabilities["heat_max_temperature"] = caps[8] * 0.5
-
-                self._capabilities["decimals"] = caps[9] == 0 if size > 6 else caps[2] == 0
-
-            else:
-                _LOGGER.warning(
-                    "Unsupported capability. ID: 0x%04X, Size: %d.", id, size)
-
-            # Advanced to next capability
-            caps = caps[3+size:]
-
-    @property
-    def swing_horizontal(self):
-        return self._capabilities.get("swing_horizontal", False)
-
-    @property
-    def swing_vertical(self):
-        return self._capabilities.get("swing_vertical", False)
-
-    @property
-    def swing_both(self):
-        return self.swing_vertical and self.swing_horizontal
-
-    @property
-    def dry_mode(self):
-        return self._capabilities.get("dry_mode", False)
-
-    @property
-    def cool_mode(self):
-        return self._capabilities.get("cool_mode", False)
-
-    @property
-    def heat_mode(self):
-        return self._capabilities.get("heat_mode", False)
-
-    @property
-    def auto_mode(self):
-        return self._capabilities.get("auto_mode", False)
-
-    @property
-    def eco_mode(self):
-        return self._capabilities.get("eco_mode", False) or self._capabilities.get("eco_mode_2", False)
-
-    @property
-    def turbo_mode(self):
-        return self._capabilities.get("turbo_heat", False) or self._capabilities.get("turbo_cool", False)
-
-    @property
-    def display_control(self):
-        return self._capabilities.get("light_control", False)
-
-    @property
-    def min_temperature(self):
-        mode = ["cool", "auto", "heat"]
-        return min([self._capabilities.get(f"{m}_min_temperature", 16) for m in mode])
-
-    @property
-    def max_temperature(self):
-        mode = ["cool", "auto", "heat"]
-        return max([self._capabilities.get(f"{m}_max_temperature", 30) for m in mode])
-
-    @property
-    def freeze_protection_mode(self):
-        return self._capabilities.get("freeze_protection", False)
-
-
-class state_response(response):
-    def __init__(self, payload: memoryview):
-        super().__init__(payload)
-
-        self.power_on = None
-        self.target_temperature = None
-        self.operational_mode = None
-        self.fan_speed = None
-        self.swing_mode = None
-        self.turbo_mode = None
-        self.eco_mode = None
-        self.sleep_mode = None
-        self.fahrenheit = None
-        self.indoor_temperature = None
-        self.outdoor_temperature = None
-        self.filter_alert = None
-        self.display_on = None
-        self.freeze_protection_mode = None
-
-        _LOGGER.debug("State response payload: %s", payload.hex())
-
-        self._parse(payload)
-
-    def _parse(self, payload: memoryview):
-
-        self.power_on = bool(payload[1] & 0x1)
-        # self.imode_resume = payload[1] & 0x4
-        # self.timer_mode = (payload[1] & 0x10) > 0
-        # self.appliance_error = (payload[1] & 0x80) > 0
-
-        # Unpack target temp and mode byte
-        self.target_temperature = (payload[2] & 0xF) + 16.0
-        self.target_temperature += 0.5 if payload[2] & 0x10 else 0.0
-        self.operational_mode = (payload[2] >> 5) & 0x7
-
-        # Fan speed
-        # TODO Fan speed can be auto = 102, or value from 0 - 100
-        # On my unit, Low == 40 (LED < 40), Med == 60 (LED < 60), High == 100 (LED < 100)
-        self.fan_speed = payload[3]
-
-        # on_timer_value = payload[4]
-        # on_timer_minutes = payload[6]
-        # self.on_timer = {
-        #     'status': ((on_timer_value & 0x80) >> 7) > 0,
-        #     'hour': (on_timer_value & 0x7c) >> 2,
-        #     'minutes': (on_timer_value & 0x3) | ((on_timer_minutes & 0xf0) >> 4)
-        # }
-
-        # off_timer_value = payload[5]
-        # off_timer_minutes = payload[6]
-        # self.off_timer = {
-        #     'status': ((off_timer_value & 0x80) >> 7) > 0,
-        #     'hour': (off_timer_value & 0x7c) >> 2,
-        #     'minutes': (off_timer_value & 0x3) | (off_timer_minutes & 0xf)
-        # }
-
-        # Swing mode
-        self.swing_mode = payload[7] & 0xF
-
-        # self.cozy_sleep = payload[8] & 0x03
-        # self.save = (payload[8] & 0x08) > 0
-        # self.low_frequency_fan = (payload[8] & 0x10) > 0
-        self.turbo_mode = bool(payload[8] & 0x20)
-        # self.feel_own = (payload[8] & 0x80) > 0
-
-        self.eco_mode = bool(payload[9] & 0x10)
-        # self.child_sleep_mode = (payload[9] & 0x01) > 0
-        # self.exchange_air = (payload[9] & 0x02) > 0
-        # self.dry_clean = (payload[9] & 0x04) > 0
-        # self.aux_heat = (payload[9] & 0x08) > 0
-        # self.clean_up = (payload[9] & 0x20) > 0
-        # self.temp_unit = (payload[9] & 0x80) > 0
-
-        self.sleep_mode = bool(payload[10] & 0x1)
-        self.turbo_mode |= bool(payload[10] & 0x2)
-        self.fahrenheit = bool(payload[10] & 0x4)
-        # self.catch_cold = (payload[10] & 0x08) > 0
-        # self.night_light = (payload[10] & 0x10) > 0
-        # self.peak_elec = (payload[10] & 0x20) > 0
-        # self.natural_fan = (payload[10] & 0x40) > 0
-
-        self.indoor_temperature = (
-            payload[11] - 50) / 2.0 if payload[11] != 0xff else None
-
-        self.outdoor_temperature = (
-            payload[12] - 50) / 2.0 if payload[12] != 0xff else None
-
-        # self.humidity = (payload[13] & 0x7F)
-
-        self.filter_alert = bool(payload[13] & 0x20)
-
-        self.display_on = (payload[14] != 0x70)
-
-        # TODO dudanov/MideaUART humidity set point in byte 19, mask 0x7F
-
-        # TODO Some payloads are shorter than expected. Unsure what, when or why
-        # This length was picked arbitrarily from one user's shorter payload
-        if len(payload) < 22:
-            return
-
-        self.freeze_protection_mode = bool(payload[21] & 0x80)
+import logging
+import math
+import struct
+from abc import ABC, abstractmethod
+from collections import namedtuple
+from enum import IntEnum
+
+import msmart.crc8 as crc8
+from msmart.base_command import command
+from msmart.const import FRAME_TYPE
+
+_LOGGER = logging.getLogger(__name__)
+
+
+class InvalidResponseException(Exception):
+    pass
+
+
+class ResponseId(IntEnum):
+    State = 0xC0
+    Capabilities = 0xB5
+
+
+class CapabilityId(IntEnum):
+    IndoorHumidity = 0x0015
+    SilkyCool = 0x0018
+    SmartEye = 0x0030
+    WindOnMe = 0x0032
+    WindOffMe = 0x0033
+    ActiveClean = 0x0039
+    OneKeyNoWindOnMe = 0x0042
+    BreezeControl = 0x0043
+    FanSpeedControl = 0x0210
+    PresetEco = 0x0212
+    PresetFreezeProtection = 0x0213
+    Modes = 0x0214
+    SwingModes = 0x0215
+    Power = 0x0216
+    Nest = 0x0217
+    AuxElectricHeat = 0x0219
+    PresetTurbo = 0x021A
+    Humidity = 0x021F
+    UnitChangeable = 0x0222
+    LightControl = 0x0224
+    Temperatures = 0x0225
+    Buzzer = 0x022C
+
+
+class temperature_type(IntEnum):
+    Unknown = 0
+    Indoor = 0x2
+    Outdoor = 0x3
+
+
+class get_capabilities_command(command):
+    def __init__(self, device_type):
+        super().__init__(device_type, FRAME_TYPE=FRAME_TYPE.Request)
+
+    @property
+    def payload(self):
+        return bytes([
+            # Get capabilities
+            0xB5,
+            # Unknown
+            0x01, 0x11,
+        ])
+
+
+class get_state_command(command):
+    def __init__(self, device_type):
+        super().__init__(device_type, FRAME_TYPE=FRAME_TYPE.Request)
+
+        self.temperature_type = temperature_type.Indoor
+
+    @property
+    def payload(self):
+        return bytes([
+            # Get state
+            0x41,
+            # Unknown
+            0x81, 0x00, 0xFF, 0x03, 0xFF, 0x00,
+            # Temperature request
+            self.temperature_type,
+            # Unknown
+            0x00, 0x00, 0x00, 0x00,
+            0x00, 0x00, 0x00, 0x00,
+            0x00, 0x00, 0x00, 0x00,
+            # Unknown
+            0x03,
+        ])
+
+
+class set_state_command(command):
+    def __init__(self, device_type):
+        super().__init__(device_type, FRAME_TYPE=FRAME_TYPE.Set)
+
+        self.beep_on = True
+        self.power_on = False
+        self.target_temperature = 25.0
+        self.operational_mode = 0
+        self.fan_speed = 0
+        self.eco_mode = True
+        self.swing_mode = 0
+        self.turbo_mode = False
+        self.fahrenheit = True
+        self.sleep_mode = False
+        self.freeze_protection_mode = False
+
+    @property
+    def payload(self):
+        # Build prompt tone and power status byte
+        beep = 0x42 if self.beep_on else 0
+        power = 0x1 if self.power_on else 0
+
+        # Build target temp and mode byte
+        fractional, integral = math.modf(self.target_temperature)
+        temperature = (int(integral) & 0xF) | (0x10 if fractional > 0 else 0)
+        mode = (self.operational_mode & 0x7) << 5
+
+        # Build swing mode byte
+        swing_mode = 0x30 | (self.swing_mode & 0x3F)
+
+        # Build eco mode byte
+        eco_mode = 0x80 if self.eco_mode else 0
+
+        # Build sleep, turbo and fahrenheit byte
+        sleep = 0x01 if self.sleep_mode else 0
+        turbo = 0x02 if self.turbo_mode else 0
+        fahrenheit = 0x04 if self.fahrenheit else 0
+
+        # Build alternate turbo byte
+        turbo_alt = 0x20 if self.turbo_mode else 0
+
+        # Build alternate turbo byte
+        freeze_protect = 0x80 if self.freeze_protection_mode else 0
+
+        return bytes([
+            # Set state
+            0x40,
+            # Beep and power state
+            beep | power,
+            # Temperature and operational mode
+            temperature | mode,
+            # Fan speed
+            self.fan_speed,
+            # Unknown
+            0x7F, 0x7F, 0x00,
+            # Swing mode
+            swing_mode,
+            # Alternate turbo mode
+            turbo_alt,
+            # ECO mode
+            eco_mode,
+            # Sleep mode, turbo mode and fahrenheit
+            sleep | turbo | fahrenheit,
+            # Unknown
+            0x00, 0x00, 0x00, 0x00,
+            0x00, 0x00, 0x00, 0x00,
+            0x00, 0x00,
+            # Frost/freeze protection
+            freeze_protect,
+            # Unknown
+            0x00, 0x00,
+        ])
+
+
+class toggle_display_command(command):
+    def __init__(self, device_type):
+        # For whatever reason, toggle display uses a request type...
+        super().__init__(device_type, FRAME_TYPE=FRAME_TYPE.Request)
+
+    @property
+    def payload(self):
+        # Payload taken directly from dudanov/MideaUART
+        return bytes([
+            # Get state
+            0x41,
+            # Unknown
+            0x61, 0x00, 0xFF, 0x02,
+            0x00, 0x02, 0x00, 0x00,
+            0x00, 0x00, 0x00, 0x00,
+            0x00, 0x00, 0x00, 0x00,
+            0x00, 0x00, 0x00, 0x00,
+        ])
+
+
+class response():
+    def __init__(self, payload: memoryview):
+        # Set ID and copy the payload
+        self._id = payload[0]
+        self._payload = bytes(payload)
+
+    @property
+    def id(self):
+        return self._id
+
+    @property
+    def payload(self):
+        return self._payload
+
+    @staticmethod
+    def validate(frame: memoryview):
+        # Validate frame checksum
+        frame_checksum = command.checksum(frame[1:-1])
+        if frame_checksum != frame[-1]:
+            raise InvalidResponseException(
+                f"Frame '{frame.hex()}' failed checksum. Received: 0x{frame[-1]:X}, Expected: 0x{frame_checksum:X}.")
+
+        # Extract frame payload to validate CRC/checksum
+        payload = frame[10:-1]
+
+        # Some devices use a CRC others seem to use a 2nd checksum
+        payload_crc = crc8.calculate(payload[0:-1])
+        payload_checksum = command.checksum(payload[0:-1])
+
+        if payload_crc != payload[-1] and payload_checksum != payload[-1]:
+            raise InvalidResponseException(
+                f"Payload '{payload.hex()}' failed CRC and checksum. Received: 0x{payload[-1]:X}, Expected: 0x{payload_crc:X} or 0x{payload_checksum:X}.")
+
+    @staticmethod
+    def construct(frame: bytes):
+        # Build a memoryview of the frame for zero-copy slicing
+        with memoryview(frame) as frame_mv:
+            # Ensure frame is valid before parsing
+            response.validate(frame_mv)
+
+            # Parse frame depending on id
+            id = frame_mv[10]
+            payload = frame_mv[10:-2]
+            if id == ResponseId.State:
+                return state_response(payload)
+            elif id == ResponseId.Capabilities:
+                return capabilities_response(payload)
+            else:
+                return response(payload)
+
+
+class capabilities_response(response):
+    def __init__(self, payload: memoryview):
+        super().__init__(payload)
+
+        self._capabilities = {}
+
+        _LOGGER.debug("Capabilities response payload: %s", payload.hex())
+
+        self._parse_capabilities(payload)
+
+        _LOGGER.debug("Supported capabilities: %s", self._capabilities)
+
+    def _parse_capabilities(self, payload: memoryview):
+        # Clear existing capabilities
+        self._capabilities.clear()
+
+        # Define some local functions to parse capability values
+        def get_bool(v): return v != 0
+        def get_value(w): return lambda v: v == w
+        def get_no_value(w): return lambda v: v != w
+
+        # Define a named tuple that represents a decoder
+        reader = namedtuple("decoder", "name read")
+
+        # Create a map of capability ID to decoders
+        capability_readers = {
+            CapabilityId.IndoorHumidity: reader("indoor_humidity", get_bool),
+            CapabilityId.SilkyCool: reader("silky_cool", get_value(1)),
+            CapabilityId.SmartEye:  reader("smart_eye", get_value(1)),
+            CapabilityId.WindOnMe:  reader("wind_on_me", get_value(1)),
+            CapabilityId.WindOffMe:  reader("wind_off_me", get_value(1)),
+            CapabilityId.ActiveClean:  reader("active_clean", get_value(1)),
+            CapabilityId.OneKeyNoWindOnMe: reader("one_key_no_wind_on_me", get_value(1)),
+            CapabilityId.BreezeControl: reader("breeze_control", get_value(1)),
+            # Fan speed control always seems to return false, even if unit can
+            CapabilityId.FanSpeedControl: reader("fan_speed_control", get_no_value(1)),
+            CapabilityId.PresetEco: [
+                reader("eco_mode", get_value(1)),
+                reader("eco_mode_2", get_value(2)),
+            ],
+            CapabilityId.PresetFreezeProtection: reader("freeze_protection", get_value(1)),
+            CapabilityId.Modes: [
+                reader("heat_mode", lambda v: v == 1 or v == 2),
+                reader("cool_mode", lambda v: v != 2),
+                reader("dry_mode", lambda v: v < 2),
+                reader("auto_mode", lambda v: v < 3),
+            ],
+            CapabilityId.SwingModes: [
+                reader("swing_horizontal", lambda v: v == 1 or v == 3),
+                reader("swing_vertical", lambda v: v < 2),
+            ],
+            CapabilityId.Power: [
+                reader("power_cal", lambda v: v == 2 or v == 3),
+                reader("power_cal_setting", lambda v: v == 3),
+            ],
+            CapabilityId.Nest: [
+                reader("nest_check", lambda v: v == 1 or v == 2 or v == 4),
+                reader("nest_need_change", lambda v: v == 3 or v == 4),
+            ],
+            CapabilityId.AuxElectricHeat: reader("aux_electric_heat", get_bool),
+            CapabilityId.PresetTurbo:  [
+                reader("turbo_heat", lambda v: v == 1 or v == 3),
+                reader("turbo_cool", lambda v: v < 2),
+            ],
+            CapabilityId.Humidity:
+            [
+                reader("humidity_auto_set", lambda v: v == 1 or v == 2),
+                reader("humidity_manual_set", lambda v: v == 2 or v == 3),
+            ],
+            CapabilityId.UnitChangeable: reader("unit_changeable", get_value(0)),
+            CapabilityId.LightControl: reader("light_control", get_bool),
+            # Temperatures capability too complex to be handled here
+            CapabilityId.Buzzer:  reader("buzzer", get_bool),
+        }
+
+        count = payload[1]
+        caps = payload[2:]
+
+        # Loop through each capability
+        for i in range(0, count):
+            # Stop if out of data
+            if len(caps) < 3:
+                break
+
+            # Skip empty capabilities
+            size = caps[2]
+            if size == 0:
+                continue
+
+            # Unpack 16 bit ID
+            (cap_id, ) = struct.unpack("<H", caps[0:2])
+
+            # Covert ID to enumerate type
+            try:
+                id = CapabilityId(cap_id)
+            except ValueError:
+                _LOGGER.warning(
+                    "Unknown capability. ID: 0x%4X, Size: %d.", cap_id, size)
+                # Advanced to next capability
+                caps = caps[3+size:]
+                continue
+
+            # Fetch first cap value
+            value = caps[3]
+
+            # Apply predefined capability reader if it exists
+            if id in capability_readers:
+                # Local function to apply a reader
+                def apply(d): return {d.name: d.read(value)}
+
+                reader = capability_readers[cap_id]
+                if isinstance(reader, list):
+                    # Apply each reader in the list
+                    for r in reader:
+                        self._capabilities.update(apply(r))
+                else:
+                    # Apply the single reader
+                    self._capabilities.update(apply(reader))
+
+            elif id == CapabilityId.Temperatures:
+                # Skip if capability size is too small
+                if size < 6:
+                    continue
+
+                self._capabilities["cool_min_temperature"] = caps[3] * 0.5
+                self._capabilities["cool_max_temperature"] = caps[4] * 0.5
+                self._capabilities["auto_min_temperature"] = caps[5] * 0.5
+                self._capabilities["auto_max_temperature"] = caps[6] * 0.5
+                self._capabilities["heat_min_temperature"] = caps[7] * 0.5
+                self._capabilities["heat_max_temperature"] = caps[8] * 0.5
+
+                self._capabilities["decimals"] = caps[9] == 0 if size > 6 else caps[2] == 0
+
+            else:
+                _LOGGER.warning(
+                    "Unsupported capability. ID: 0x%04X, Size: %d.", id, size)
+
+            # Advanced to next capability
+            caps = caps[3+size:]
+
+    @property
+    def swing_horizontal(self):
+        return self._capabilities.get("swing_horizontal", False)
+
+    @property
+    def swing_vertical(self):
+        return self._capabilities.get("swing_vertical", False)
+
+    @property
+    def swing_both(self):
+        return self.swing_vertical and self.swing_horizontal
+
+    @property
+    def dry_mode(self):
+        return self._capabilities.get("dry_mode", False)
+
+    @property
+    def cool_mode(self):
+        return self._capabilities.get("cool_mode", False)
+
+    @property
+    def heat_mode(self):
+        return self._capabilities.get("heat_mode", False)
+
+    @property
+    def auto_mode(self):
+        return self._capabilities.get("auto_mode", False)
+
+    @property
+    def eco_mode(self):
+        return self._capabilities.get("eco_mode", False) or self._capabilities.get("eco_mode_2", False)
+
+    @property
+    def turbo_mode(self):
+        return self._capabilities.get("turbo_heat", False) or self._capabilities.get("turbo_cool", False)
+
+    @property
+    def display_control(self):
+        return self._capabilities.get("light_control", False)
+
+    @property
+    def min_temperature(self):
+        mode = ["cool", "auto", "heat"]
+        return min([self._capabilities.get(f"{m}_min_temperature", 16) for m in mode])
+
+    @property
+    def max_temperature(self):
+        mode = ["cool", "auto", "heat"]
+        return max([self._capabilities.get(f"{m}_max_temperature", 30) for m in mode])
+
+    @property
+    def freeze_protection_mode(self):
+        return self._capabilities.get("freeze_protection", False)
+
+
+class state_response(response):
+    def __init__(self, payload: memoryview):
+        super().__init__(payload)
+
+        self.power_on = None
+        self.target_temperature = None
+        self.operational_mode = None
+        self.fan_speed = None
+        self.swing_mode = None
+        self.turbo_mode = None
+        self.eco_mode = None
+        self.sleep_mode = None
+        self.fahrenheit = None
+        self.indoor_temperature = None
+        self.outdoor_temperature = None
+        self.filter_alert = None
+        self.display_on = None
+        self.freeze_protection_mode = None
+
+        _LOGGER.debug("State response payload: %s", payload.hex())
+
+        self._parse(payload)
+
+    def _parse(self, payload: memoryview):
+
+        self.power_on = bool(payload[1] & 0x1)
+        # self.imode_resume = payload[1] & 0x4
+        # self.timer_mode = (payload[1] & 0x10) > 0
+        # self.appliance_error = (payload[1] & 0x80) > 0
+
+        # Unpack target temp and mode byte
+        self.target_temperature = (payload[2] & 0xF) + 16.0
+        self.target_temperature += 0.5 if payload[2] & 0x10 else 0.0
+        self.operational_mode = (payload[2] >> 5) & 0x7
+
+        # Fan speed
+        # TODO Fan speed can be auto = 102, or value from 0 - 100
+        # On my unit, Low == 40 (LED < 40), Med == 60 (LED < 60), High == 100 (LED < 100)
+        self.fan_speed = payload[3]
+
+        # on_timer_value = payload[4]
+        # on_timer_minutes = payload[6]
+        # self.on_timer = {
+        #     'status': ((on_timer_value & 0x80) >> 7) > 0,
+        #     'hour': (on_timer_value & 0x7c) >> 2,
+        #     'minutes': (on_timer_value & 0x3) | ((on_timer_minutes & 0xf0) >> 4)
+        # }
+
+        # off_timer_value = payload[5]
+        # off_timer_minutes = payload[6]
+        # self.off_timer = {
+        #     'status': ((off_timer_value & 0x80) >> 7) > 0,
+        #     'hour': (off_timer_value & 0x7c) >> 2,
+        #     'minutes': (off_timer_value & 0x3) | (off_timer_minutes & 0xf)
+        # }
+
+        # Swing mode
+        self.swing_mode = payload[7] & 0xF
+
+        # self.cozy_sleep = payload[8] & 0x03
+        # self.save = (payload[8] & 0x08) > 0
+        # self.low_frequency_fan = (payload[8] & 0x10) > 0
+        self.turbo_mode = bool(payload[8] & 0x20)
+        # self.feel_own = (payload[8] & 0x80) > 0
+
+        self.eco_mode = bool(payload[9] & 0x10)
+        # self.child_sleep_mode = (payload[9] & 0x01) > 0
+        # self.exchange_air = (payload[9] & 0x02) > 0
+        # self.dry_clean = (payload[9] & 0x04) > 0
+        # self.aux_heat = (payload[9] & 0x08) > 0
+        # self.clean_up = (payload[9] & 0x20) > 0
+        # self.temp_unit = (payload[9] & 0x80) > 0
+
+        self.sleep_mode = bool(payload[10] & 0x1)
+        self.turbo_mode |= bool(payload[10] & 0x2)
+        self.fahrenheit = bool(payload[10] & 0x4)
+        # self.catch_cold = (payload[10] & 0x08) > 0
+        # self.night_light = (payload[10] & 0x10) > 0
+        # self.peak_elec = (payload[10] & 0x20) > 0
+        # self.natural_fan = (payload[10] & 0x40) > 0
+
+        self.indoor_temperature = (
+            payload[11] - 50) / 2.0 if payload[11] != 0xff else None
+
+        self.outdoor_temperature = (
+            payload[12] - 50) / 2.0 if payload[12] != 0xff else None
+
+        # self.humidity = (payload[13] & 0x7F)
+
+        self.filter_alert = bool(payload[13] & 0x20)
+
+        self.display_on = (payload[14] != 0x70)
+
+        # TODO dudanov/MideaUART humidity set point in byte 19, mask 0x7F
+
+        # TODO Some payloads are shorter than expected. Unsure what, when or why
+        # This length was picked arbitrarily from one user's shorter payload
+        if len(payload) < 22:
+            return
+
+        self.freeze_protection_mode = bool(payload[21] & 0x80)